--- conflicted
+++ resolved
@@ -136,13 +136,6 @@
     UA_StatusCode retVal = UA_STATUSCODE_GOOD;
     ck_assert(addMinimalPubSubConfiguration() == UA_STATUSCODE_GOOD);
     UA_PubSubConnection *connection = UA_PubSubConnection_findConnectionbyId(server, connectionIdentifier);
-<<<<<<< HEAD
-=======
-    ck_assert(connection);
-    UA_StatusCode rv = connection->channel->regist(connection->channel, NULL, NULL);
-    ck_assert(rv == UA_STATUSCODE_GOOD);
-
->>>>>>> 875d33a9
     UA_WriterGroupConfig writerGroupConfig;
     memset(&writerGroupConfig, 0, sizeof(UA_WriterGroupConfig));
     writerGroupConfig.name = UA_STRING("Demo WriterGroup");
@@ -310,14 +303,6 @@
 START_TEST(SetupInvalidPubSubConfig) {
     UA_StatusCode retVal = UA_STATUSCODE_GOOD;
     ck_assert(addMinimalPubSubConfiguration() == UA_STATUSCODE_GOOD);
-<<<<<<< HEAD
-=======
-    UA_PubSubConnection *connection = UA_PubSubConnection_findConnectionbyId(server, connectionIdentifier);
-    ck_assert(connection);
-    UA_StatusCode rv = connection->channel->regist(connection->channel, NULL, NULL);
-    ck_assert(rv == UA_STATUSCODE_GOOD);
-
->>>>>>> 875d33a9
     UA_WriterGroupConfig writerGroupConfig;
     memset(&writerGroupConfig, 0, sizeof(UA_WriterGroupConfig));
     writerGroupConfig.name = UA_STRING("Demo WriterGroup");
