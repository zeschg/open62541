--- conflicted
+++ resolved
@@ -387,29 +387,25 @@
                                       newValue, &UA_TYPES[UA_TYPES_VARIANT]);
 })
 
-<<<<<<< HEAD
-UA_INLINABLE( UA_StatusCode
-=======
-static UA_INLINE UA_StatusCode
+UA_INLINABLE( UA_StatusCode
 UA_Client_writeValueAttribute_scalar(UA_Client *client, const UA_NodeId nodeId,
                                      const void *newValue,
-                                     const UA_DataType *valueType) {
+                                     const UA_DataType *valueType), {
     return __UA_Client_writeAttribute(client, &nodeId, UA_ATTRIBUTEID_VALUE,
                                       newValue, valueType);
-}
+})
 
 /* Write a DataValue that can include timestamps and status codes */
-static UA_INLINE UA_StatusCode
+UA_INLINABLE( UA_StatusCode
 UA_Client_writeValueAttributeEx(UA_Client *client, const UA_NodeId nodeId,
-                                const UA_DataValue *newValue) {
+                                const UA_DataValue *newValue), {
     return __UA_Client_writeAttribute(client, &nodeId, UA_ATTRIBUTEID_VALUE,
                                       newValue, &UA_TYPES[UA_TYPES_DATAVALUE]);
-}
-
-static UA_INLINE UA_StatusCode
->>>>>>> 9073ee22
+})
+
+UA_INLINABLE( UA_StatusCode
 UA_Client_writeDataTypeAttribute(UA_Client *client, const UA_NodeId nodeId,
-                                 const UA_NodeId *newDataType) ,{
+                                 const UA_NodeId *newDataType), {
     return __UA_Client_writeAttribute(client, &nodeId, UA_ATTRIBUTEID_DATATYPE,
                                       newDataType, &UA_TYPES[UA_TYPES_NODEID]);
 })
