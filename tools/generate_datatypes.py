from __future__ import print_function
import sys
import time
import platform
import getpass
from collections import OrderedDict
import re
from lxml import etree
import itertools
import argparse
from pprint import pprint

fixed_size = {"UA_Boolean": 1, "UA_SByte": 1, "UA_Byte": 1, "UA_Int16": 2, "UA_UInt16": 2,
              "UA_Int32": 4, "UA_UInt32": 4, "UA_Int64": 8, "UA_UInt64": 8, "UA_Float": 4,
              "UA_Double": 8, "UA_DateTime": 8, "UA_Guid": 16, "UA_StatusCode": 4}

zero_copy = ["UA_Boolean", "UA_SByte", "UA_Byte", "UA_Int16", "UA_UInt16", "UA_Int32", "UA_UInt32",
             "UA_Int64", "UA_UInt64", "UA_Float", "UA_Double", "UA_DateTime", "UA_StatusCode"]

# The order of the builtin-types is not as in the standard. We put all the
# fixed_size types in the front, so they can be distinguished by a simple geq
# comparison. That's ok, since we use the type-index only internally!!
builtin_types = ["UA_Boolean", "UA_SByte", "UA_Byte", "UA_Int16", "UA_UInt16",
                 "UA_Int32", "UA_UInt32", "UA_Int64", "UA_UInt64", "UA_Float",
                 "UA_Double", "UA_String", "UA_DateTime", "UA_Guid", "UA_ByteString",
                 "UA_XmlElement", "UA_NodeId", "UA_ExpandedNodeId", "UA_StatusCode",
                 "UA_QualifiedName", "UA_LocalizedText", "UA_ExtensionObject", "UA_DataValue",
                 "UA_Variant", "UA_DiagnosticInfo"]

excluded_types = ["UA_NodeIdType", "UA_InstanceNode", "UA_TypeNode", "UA_Node", "UA_ObjectNode",
                  "UA_ObjectTypeNode", "UA_VariableNode", "UA_VariableTypeNode", "UA_ReferenceTypeNode",
                  "UA_MethodNode", "UA_ViewNode", "UA_DataTypeNode", "UA_ServerDiagnosticsSummaryDataType",
                  "UA_SamplingIntervalDiagnosticsDataType", "UA_SessionSecurityDiagnosticsDataType",
                  "UA_SubscriptionDiagnosticsDataType", "UA_SessionDiagnosticsDataType"]

minimal_types = ["InvalidType", "Node", "NodeClass", "ReferenceNode", "ApplicationDescription", "ApplicationType",
                 "ChannelSecurityToken", "OpenSecureChannelRequest", "OpenSecureChannelResponse",
                 "CloseSecureChannelRequest", "CloseSecureChannelResponse", "RequestHeader", "ResponseHeader",
                 "SecurityTokenRequestType", "MessageSecurityMode", "CloseSessionResponse", "CloseSessionRquest",
                 "ActivateSessionRequest", "ActivateSessionResponse", "SignatureData", "SignedSoftwareCertificate",
                 "CreateSessionResponse", "CreateSessionRequest", "EndpointDescription", "UserTokenPolicy", "UserTokenType",
                 "GetEndpointsRequest", "GetEndpointsResponse", "PublishRequest", "PublishResponse", "FindServersRequest", "FindServersResponse",
                 "SetPublishingModeResponse", "SubscriptionAcknowledgement", "NotificationMessage", "ExtensionObject",
                 "Structure", "ReadRequest", "ReadResponse", "ReadValueId", "TimestampsToReturn", "WriteRequest",
                 "WriteResponse", "WriteValue", "SetPublishingModeRequest", "CreateMonitoredItemsResponse",
                 "MonitoredItemCreateResult", "CreateMonitoredItemsRequest", "MonitoredItemCreateRequest",
                 "MonitoringMode", "MonitoringParameters", "TranslateBrowsePathsToNodeIdsRequest",
                 "TranslateBrowsePathsToNodeIdsResponse", "BrowsePath", "BrowsePathResult", "RelativePath",
                 "BrowsePathTarget", "RelativePathElement", "CreateSubscriptionRequest", "CreateSubscriptionResponse",
                 "BrowseResponse", "BrowseResult", "ReferenceDescription", "BrowseRequest", "ViewDescription",
                 "BrowseNextRequest", "BrowseNextResponse", "DeleteSubscriptionsRequest", "DeleteSubscriptionsResponse",
                 "BrowseDescription", "BrowseDirection", "CloseSessionRequest", "AddNodesRequest", "AddNodesResponse",
                 "AddNodesItem", "AddNodesResult", "DeleteNodesItem","AddReferencesRequest", "AddReferencesResponse",
                 "AddReferencesItem","DeleteReferencesItem", "VariableNode", "MethodNode", "VariableTypeNode",
                 "ViewNode", "ReferenceTypeNode", "BrowseResultMask", "ServerState", "ServerStatusDataType", "BuildInfo",
                 "ObjectNode", "DataTypeNode", "ObjectTypeNode", "IdType", "VariableAttributes", "ObjectAttributes",
                 "NodeAttributes","ReferenceTypeAttributes", "ViewAttributes", "ObjectTypeAttributes",
                 "NodeAttributesMask","DeleteNodesItem", "DeleteNodesRequest", "DeleteNodesResponse",
                 "DeleteReferencesItem", "DeleteReferencesRequest", "DeleteReferencesResponse",
                 "RegisterNodesRequest", "RegisterNodesResponse", "UnregisterNodesRequest", "UnregisterNodesResponse", 
<<<<<<< HEAD
                 "UserIdentityToken", "UserNameIdentityToken", "AnonymousIdentityToken", "ServiceFault"]
=======
                 "UserIdentityToken", "UserNameIdentityToken", "AnonymousIdentityToken", "ServiceFault",
                 "CallMethodRequest", "CallMethodResult", "CallResponse", "CallRequest", "Argument"]
>>>>>>> ef037512

subscription_types = ["DeleteMonitoredItemsRequest", "DeleteMonitoredItemsResponse", "NotificationMessage",
                      "MonitoredItemNotification", "DataChangeNotification", "ModifySubscriptionRequest",
                      "ModifySubscriptionResponse"]

class TypeDescription(object):
    def __init__(self, name, nodeid, namespaceid):
        self.name = name # without the UA_ prefix
        self.nodeid = nodeid
        self.namespaceid = namespaceid

def parseTypeDescriptions(filename, namespaceid):
    definitions = {}
    f = open(filename[0])
    input_str = f.read()
    f.close()
    input_str = input_str.replace('\r','')
    rows = map(lambda x:tuple(x.split(',')), input_str.split('\n'))
    for index, row in enumerate(rows):
        if len(row) < 3:
            continue
        if row[2] != "DataType":
            continue
        if row[0] == "BaseDataType":
            definitions["UA_Variant"] = TypeDescription(row[0], row[1], namespaceid)
        elif row[0] == "Structure":
            definitions["UA_ExtensionObject"] = TypeDescription(row[0], row[1], namespaceid)
        else:
            definitions["UA_" + row[0]] = TypeDescription(row[0], row[1], namespaceid)
    return definitions

class BuiltinType(object):
    "Generic type without members. Used for builtin types."
    def __init__(self, name, description = ""):
        self.name = name
        self.description = description

    def fixed_size(self):
        return self.name in fixed_size

    def mem_size(self):
        return fixed_size[self.name]

    def zero_copy(self):
        return self.name in zero_copy

    def typedef_c(self):
        pass

    def typelayout_c(self, namespace_0, description, outname):
        if description == None:
            typeid = "{.namespaceIndex = 0, .identifierType = UA_NODEIDTYPE_NUMERIC, .identifier.numeric = 0}, "
        else:
            typeid = "{.namespaceIndex = %s, .identifierType = UA_NODEIDTYPE_NUMERIC, .identifier.numeric = %s}, " % \
                     (description.namespaceid, description.nodeid)
        if self.name in ["UA_String", "UA_ByteString", "UA_XmlElement"]:
            return "{.typeId = " + typeid + \
                ".memSize = sizeof(" + self.name + "), " + \
                ".namespaceZero = UA_TRUE, .fixedSize = UA_FALSE, .zeroCopyable = UA_FALSE, " + \
                ".membersSize = 1,\n\t.members = {{.memberTypeIndex = UA_TYPES_BYTE, .namespaceZero = UA_TRUE, " + \
                ".padding = offsetof(UA_String, data) - sizeof(UA_Int32), .isArray = UA_TRUE }}, " + \
                ".typeIndex = %s }" % (outname.upper() + "_" + self.name[3:].upper())

        if self.name == "UA_QualifiedName":
            return "{.typeId = " + typeid + \
                ".memSize = sizeof(UA_QualifiedName), " + \
                ".namespaceZero = UA_TRUE, .fixedSize = UA_FALSE, .zeroCopyable = UA_FALSE, " + \
                ".membersSize = 2, .members = {" + \
                "\n\t{.memberTypeIndex = UA_TYPES_UINT16, .namespaceZero = UA_TRUE, " + \
                ".padding = 0, .isArray = UA_FALSE }," + \
                "\n\t{.memberTypeIndex = UA_TYPES_STRING, .namespaceZero = UA_TRUE, " + \
                ".padding = offsetof(UA_QualifiedName, name) - sizeof(UA_UInt16), .isArray = UA_FALSE }},\n" + \
                ".typeIndex = UA_TYPES_QUALIFIEDNAME }"
                
        return "{.typeId = " + typeid + \
            ".memSize = sizeof(" + self.name + "), " + \
            ".namespaceZero = UA_TRUE, " + \
            ".fixedSize = " + ("UA_TRUE" if self.fixed_size() else "UA_FALSE") + \
            ", .zeroCopyable = " + ("UA_TRUE" if self.zero_copy() else "UA_FALSE") + \
            ", .membersSize = 1,\n\t.members = {{.memberTypeIndex = UA_TYPES_" + self.name[3:].upper() + "," + \
            ".namespaceZero = UA_TRUE, .padding = 0, .isArray = UA_FALSE }}, " + \
            ".typeIndex = %s }" % (outname.upper() + "_" + self.name[3:].upper())

class EnumerationType(object):
    def __init__(self, name, description = "", elements = OrderedDict()):
        self.name = name
        self.description = description
        self.elements = elements # maps a name to an integer value

    def append_enum(name, value):
        self.elements[name] = value

    def fixed_size(self):
        return True

    def mem_size(self):
        return 4

    def zero_copy(self):
        return True

    def typedef_c(self):
        if sys.version_info[0] < 3:
            values = self.elements.iteritems()
        else:
            values = self.elements.items()
        return "typedef enum { \n    " + \
            ",\n    ".join(map(lambda kv : kv[0].upper() + " = " + kv[1], values)) + \
            "\n} " + self.name + ";"

    def typelayout_c(self, namespace_0, description, outname):
        if description == None:
            typeid = "{.namespaceIndex = 0, .identifierType = UA_NODEIDTYPE_NUMERIC, .identifier.numeric = 0}, "
        else:
            typeid = "{.namespaceIndex = %s, .identifierType = UA_NODEIDTYPE_NUMERIC, .identifier.numeric = %s}, " % (description.namespaceid, description.nodeid)
        return "{.typeId = " + typeid + \
            ".memSize = sizeof(" + self.name + "), " +\
            ".namespaceZero = UA_TRUE, " + \
            ".fixedSize = UA_TRUE, .zeroCopyable = UA_TRUE, " + \
            ".membersSize = 1,\n\t.members = {{.memberTypeIndex = UA_TYPES_INT32," + \
            ".namespaceZero = UA_TRUE, .padding = 0, .isArray = UA_FALSE }}, .typeIndex = UA_TYPES_INT32 }"

    def functions_c(self, typeTableName):
        return '''#define %s_new (%s*)UA_Int32_new
#define %s_init(p) UA_Int32_init((UA_Int32*)p)
#define %s_delete(p) UA_Int32_delete((UA_Int32*)p)
#define %s_deleteMembers(p) UA_Int32_deleteMembers((UA_Int32*)p)
#define %s_copy(src, dst) UA_Int32_copy((const UA_Int32*)src, (UA_Int32*)dst)
#define %s_encodeBinary(src, dst, offset) UA_Int32_encodeBinary((UA_Int32*)src, dst, offset)
#define %s_decodeBinary(src, offset, dst) UA_Int32_decodeBinary(src, offset, (UA_Int32*)dst)''' % tuple(itertools.repeat(self.name, 8))

class OpaqueType(object):
    def __init__(self, name, description = ""):
        self.name = name
        self.description = description

    def fixed_size(self):
        return False

    def zero_copy(self):
        return False

    def typedef_c(self):
        return "typedef UA_ByteString " + self.name + ";"

    def typelayout_c(self, namespace_0, description, outname):
        if description == None:
            typeid = "{.namespaceIndex = 0, .identifierType = UA_NODEIDTYPE_NUMERIC, .identifier.numeric = 0}, "
        else:
            typeid = "{.namespaceIndex = %s, .identifierType = UA_NODEIDTYPE_NUMERIC, .identifier.numeric = %s}, " % (description.namespaceid, description.nodeid)
        return "{.typeId = " + typeid + \
            ".memSize = sizeof(" + self.name + "), .fixedSize = UA_FALSE, .zeroCopyable = UA_FALSE, " + \
            ".namespaceZero = UA_TRUE, .membersSize = 1,\n\t.members = {{.memberTypeIndex = UA_TYPES_BYTESTRING," + \
            ".namespaceZero = UA_TRUE, .padding = 0, .isArray = UA_FALSE }}, .typeIndex = UA_TYPES_BYTESTRING }"

    def functions_c(self, typeTableName):
        return '''#define %s_new UA_ByteString_new
#define %s_init UA_ByteString_init
#define %s_delete UA_ByteString_delete
#define %s_deleteMembers UA_ByteString_deleteMembers
#define %s_copy UA_ByteString_copy
#define %s_encodeBinary UA_ByteString_encodeBinary
#define %s_decodeBinary UA_ByteString_decodeBinary''' % tuple(itertools.repeat(self.name, 8))

class StructMember(object):
    def __init__(self, name, memberType, isArray):
        self.name = name
        self.memberType = memberType
        self.isArray = isArray

class StructType(object):
    def __init__(self, name, description, members = OrderedDict()):
        self.name = name
        self.description = description
        self.members = members # maps a name to a member definition

    def fixed_size(self):
        for m in self.members.values():
            if m.isArray or not m.memberType.fixed_size():
                return False
        return True

    def mem_size(self):
        total = 0
        for m in self.members.values():
            if m.isArray:
                raise Exception("Arrays have no fixed size!")
            else:
                total += m.memberType.mem_size()
        return total

    def zero_copy(self):
        for m in self.members.values():
            if m.isArray or not m.memberType.zero_copy():
                return False
        return True

    def typedef_c(self):
        if len(self.members) == 0:
            return "typedef void * " + self.name + ";"
        returnstr =  "typedef struct {\n"
        if sys.version_info[0] < 3:
            values = self.members.iteritems()
        else:
            values = self.members.items()
        for name, member in values:
            if member.isArray:
                returnstr += "    UA_Int32 " + name + "Size;\n"
                returnstr += "    " + member.memberType.name + " *" +name + ";\n"
            else:
                returnstr += "    " + member.memberType.name + " " +name + ";\n"
        return returnstr + "} " + self.name + ";"

    def typelayout_c(self, namespace_0, description, outname):
        if description == None:
            typeid = "{.namespaceIndex = 0, .identifierType = UA_NODEIDTYPE_NUMERIC, .identifier.numeric = 0}, "
        else:
            typeid = "{.namespaceIndex = %s, .identifierType = UA_NODEIDTYPE_NUMERIC, .identifier.numeric = %s}, " % (description.namespaceid, description.nodeid)
        layout = "{.typeId = "+ typeid + \
                 ".memSize = sizeof(" + self.name + "), "+ \
                 ".namespaceZero = " + ("UA_TRUE" if namespace_0 else "UA_FALSE") + \
                 ", .fixedSize = " + ("UA_TRUE" if self.fixed_size() else "UA_FALSE") + \
                 ", .zeroCopyable = " + ("sizeof(" + self.name + ") == " + str(self.mem_size()) if self.zero_copy() \
                                         else "UA_FALSE") + \
                 ", .typeIndex = " + outname.upper() + "_" + self.name[3:].upper() + \
                 ", .membersSize = " + str(len(self.members)) + ","
        if len(self.members) > 0:
            layout += "\n\t.members={"
            for index, member in enumerate(self.members.values()):
                layout += "\n\t{" + \
                          ".memberTypeIndex = " + ("UA_TYPES_" + member.memberType.name[3:].upper() if args.namespace_id == 0 or member.memberType.name in existing_types else \
                                                   outname.upper() + "_" + member.memberType.name[3:].upper()) + ", " + \
                          ".namespaceZero = "+ \
                          ("UA_TRUE, " if args.namespace_id == 0 or member.memberType.name in existing_types else "UA_FALSE, ") + \
                          ".padding = "

                before_endpos = "0"
                thispos = "offsetof(%s, %s)" % (self.name, member.name)
                if index > 0:
                    if sys.version_info[0] < 3:
                        before = self.members.values()[index-1]
                    else:
                        before = list(self.members.values())[index-1]
                    before_endpos = "(offsetof(%s, %s)" % (self.name, before.name)
                    if before.isArray:
                        before_endpos += " + sizeof(void*))"
                    else:
                        before_endpos += " + sizeof(%s))" % before.memberType.name
            
                if member.isArray:
                    # the first two bytes are padding for the length index, the last three for the pointer
                    length_pos = "offsetof(%s, %sSize)" % (self.name, member.name)
                    if index != 0:
                        layout += "((%s - %s) << 3) + " % (length_pos, before_endpos)
                    layout += "(%s - sizeof(UA_Int32) - %s)" % (thispos, length_pos)
                else:
                    layout += "%s - %s" % (thispos, before_endpos)
                layout += ", .isArray = " + ("UA_TRUE" if member.isArray else "UA_FALSE") + " }, "
            layout += "}"
        return layout + "}"

    def functions_c(self, typeTableName):
        return '''#define %s_new() (%s*)UA_new(%s)
#define %s_init(p) UA_init(p, %s)
#define %s_delete(p) UA_delete(p, %s)
#define %s_deleteMembers(p) UA_deleteMembers(p, %s)
#define %s_copy(src, dst) UA_copy(src, dst, %s)
#define %s_encodeBinary(src, dst, offset) UA_encodeBinary(src, %s, dst, offset)
#define %s_decodeBinary(src, offset, dst) UA_decodeBinary(src, offset, dst, %s)''' % \
    tuple([self.name] + list(itertools.chain(*itertools.repeat([self.name, "&"+typeTableName+"[" + typeTableName + "_" + self.name[3:].upper()+"]"], 7))))

def parseTypeDefinitions(xmlDescription, existing_types = OrderedDict()):
    '''Returns an ordered dict that maps names to types. The order is such that
       every type depends only on known types. '''
    ns = {"opc": "http://opcfoundation.org/BinarySchema/"}
    tree = etree.parse(xmlDescription)
    typeSnippets = tree.xpath("/opc:TypeDictionary/*[not(self::opc:Import)]", namespaces=ns)
    types = OrderedDict(existing_types.items())

    # types we do not want to autogenerate
    def skipType(name):
        if name in builtin_types:
            return True
        if name in excluded_types:
            return True
        if outname == "ua_types" and not name[3:] in minimal_types:
            return True
        if "Test" in name: # skip all test types
            return True
        if re.search("NodeId$", name) != None:
            return True
        return False

    def stripTypename(tn):
        return tn[tn.find(":")+1:]

    def camlCase2CCase(item):
        "Member names begin with a lower case character"
        return item[:1].lower() + item[1:] if item else ''

    def typeReady(element):
        "Do we have the member types yet?"
        for child in element:
            if child.tag == "{http://opcfoundation.org/BinarySchema/}Field":
                if stripTypename(child.get("TypeName")) not in types:
                    return False
        return True

    def parseEnumeration(typeXml):	
        name = "UA_" + typeXml.get("Name")
        description = ""
        elements = OrderedDict()
        for child in typeXml:
            if child.tag == "{http://opcfoundation.org/BinarySchema/}Documentation":
                description = child.text
            if child.tag == "{http://opcfoundation.org/BinarySchema/}EnumeratedValue":
                elements[name + "_" + child.get("Name")] = child.get("Value")
        return EnumerationType(name, description, elements)

    def parseOpaque(typeXml):
        name = "UA_" + typeXml.get("Name")
        description = ""
        for child in typeXml:
            if child.tag == "{http://opcfoundation.org/BinarySchema/}Documentation":
                description = child.text
        return OpaqueType(name, description)

    def parseStructured(typeXml):
        "Returns None if we miss member descriptions"
        name = "UA_" + typeXml.get("Name")
        description = ""
        for child in typeXml:
            if child.tag == "{http://opcfoundation.org/BinarySchema/}Documentation":
                description = child.text
        # ignore lengthfields, just tag the array-members as an array
        lengthfields = []
        for child in typeXml:
            if child.get("LengthField"):
                lengthfields.append(child.get("LengthField"))
        members = OrderedDict()
        for child in typeXml:
            if not child.tag == "{http://opcfoundation.org/BinarySchema/}Field":
                continue
            if child.get("Name") in lengthfields:
                continue
            memberTypeName = "UA_" + stripTypename(child.get("TypeName"))
            if not memberTypeName in types:
                return None
            memberType = types[memberTypeName]
            memberName = camlCase2CCase(child.get("Name"))
            isArray = True if child.get("LengthField") else False
            members[memberName] = StructMember(memberName, memberType, isArray)
        return StructType(name, description, members)

    finished = False
    while(not finished):
        finished = True
        for typeXml in typeSnippets:
            name = "UA_" + typeXml.get("Name")
            if name in types or skipType(name):
                continue
            if typeXml.tag == "{http://opcfoundation.org/BinarySchema/}EnumeratedType":
                t = parseEnumeration(typeXml)
                types[t.name] = t
            elif typeXml.tag == "{http://opcfoundation.org/BinarySchema/}OpaqueType":
                t = parseOpaque(typeXml)
                types[t.name] = t
            elif typeXml.tag == "{http://opcfoundation.org/BinarySchema/}StructuredType":
                t = parseStructured(typeXml)
                if t == None:
                    finished = False
                else:
                    types[t.name] = t

    # remove the existing types
    for k in existing_types.keys():
        types.pop(k)
    return types

parser = argparse.ArgumentParser()
parser.add_argument('--ns0-types-xml', nargs=1, help='xml-definition of the ns0 types that are assumed to already exist')
parser.add_argument('--enable-subscription-types', nargs=1, help='Generate datatypes necessary for Montoring and Subscriptions.')
parser.add_argument('--typedescriptions', nargs=1, help='csv file with type descriptions')
parser.add_argument('namespace_id', type=int, help='the id of the target namespace')
parser.add_argument('types_xml', help='path/to/Opc.Ua.Types.bsd')
parser.add_argument('outfile', help='output file w/o extension')

args = parser.parse_args()
outname = args.outfile.split("/")[-1] 
inname = args.types_xml.split("/")[-1]
existing_types = OrderedDict()
if args.enable_subscription_types:
    minimal_types = minimal_types + subscription_types
if args.namespace_id == 0 or args.ns0_types_xml:
    existing_types = OrderedDict([(t, BuiltinType(t)) for t in builtin_types])
if args.ns0_types_xml:
    if sys.version_info[0] < 3:
        OrderedDict(existing_types.items() + parseTypeDefinitions(args.ns0_types_xml[0], existing_types).items())
    else:
        OrderedDict(list(existing_types.items()) + list(parseTypeDefinitions(args.ns0_types_xml[0], existing_types).items()))
types = parseTypeDefinitions(args.types_xml, existing_types)
if args.namespace_id == 0:
    if sys.version_info[0] < 3:
        types = OrderedDict(existing_types.items() + types.items())
    else:
        types = OrderedDict(list(existing_types.items()) + list(types.items()))

typedescriptions = {}
if args.typedescriptions:
    typedescriptions = parseTypeDescriptions(args.typedescriptions, args.namespace_id)

fh = open(args.outfile + "_generated.h",'w')
fc = open(args.outfile + "_generated.c",'w')
def printh(string):
    print(string, end='\n', file=fh)
def printc(string):
    print(string, end='\n', file=fc)

printh('''/**
* @file ''' + outname + '''_generated.h
*
* @brief Autogenerated data types
*
* Generated from ''' + inname + ''' with script ''' + sys.argv[0] + '''
* on host ''' + platform.uname()[1] + ''' by user ''' + getpass.getuser() + ''' at ''' + time.strftime("%Y-%m-%d %I:%M:%S") + '''
*/

#ifndef ''' + outname.upper() + '''_GENERATED_H_
#define ''' + outname.upper() + '''_GENERATED_H_

#ifdef __cplusplus
extern "C" {
#endif

#include "ua_types.h" '''
 + ('\n#include "ua_types_generated.h"\n' if args.namespace_id != 0 else '') + '''

/**
* @ingroup types
*
* @defgroup ''' + outname + '''_generated Autogenerated ''' + outname + ''' Types
*
* @brief Data structures that are autogenerated from an XML-Schema.
*
* @{
*/
''')
printh("#define " + outname.upper() + "_COUNT %s\n" % (str(len(types))))
printh("extern UA_EXPORT const UA_DataType *" + outname.upper() + ";\n")

i = 0
if sys.version_info[0] < 3:
    values = types.itervalues()
else:
    values = types.values()

for t in values:
    if type(t) != BuiltinType:
        printh("")
        if t.description != "":
            printh("/** @brief " + t.description + " */")
        printh(t.typedef_c())
    printh("#define " + outname.upper() + "_" + t.name[3:].upper() + " " + str(i))
    if type(t) != BuiltinType:
        printh(t.functions_c(outname.upper()))
    i += 1

printh('''
/// @} /* end of group */\n
#ifdef __cplusplus
} // extern "C"
#endif\n
#endif /* %s_GENERATED_H_ */''' % outname.upper())

printc('''/**
* @file ''' + outname + '''_generated.c
*
* @brief Autogenerated data types
*
* Generated from ''' + inname + ''' with script ''' + sys.argv[0] + '''
* on host ''' + platform.uname()[1] + ''' by user ''' + getpass.getuser() + ''' at ''' + time.strftime("%Y-%m-%d %I:%M:%S") + '''
*/\n
#include "stddef.h"
#include "ua_types.h"
#include "''' + outname + '''_generated.h"\n
const UA_DataType *''' + outname.upper() + ''' = (UA_DataType[]){''')
if sys.version_info[0] < 3:
    values = types.itervalues()
else:
    values = types.values()
for t in values:
    printc("")
    printc("/* " + t.name + " */")
    if args.typedescriptions:
        td = typedescriptions[t.name]
    else:
        td = None
    printc(t.typelayout_c(args.namespace_id == 0, td, outname) + ",")
printc("};\n")
# if args.typedescriptions:
#     printc('const UA_UInt32 *' + outname.upper() + '_IDS = (UA_UInt32[]){')
#     for t in types.itervalues():
#         print(str(typedescriptions[t.name].nodeid) + ", ", end='', file=fc)
#     printc("};")

fh.close()
fc.close()<|MERGE_RESOLUTION|>--- conflicted
+++ resolved
@@ -58,12 +58,8 @@
                  "NodeAttributesMask","DeleteNodesItem", "DeleteNodesRequest", "DeleteNodesResponse",
                  "DeleteReferencesItem", "DeleteReferencesRequest", "DeleteReferencesResponse",
                  "RegisterNodesRequest", "RegisterNodesResponse", "UnregisterNodesRequest", "UnregisterNodesResponse", 
-<<<<<<< HEAD
-                 "UserIdentityToken", "UserNameIdentityToken", "AnonymousIdentityToken", "ServiceFault"]
-=======
                  "UserIdentityToken", "UserNameIdentityToken", "AnonymousIdentityToken", "ServiceFault",
                  "CallMethodRequest", "CallMethodResult", "CallResponse", "CallRequest", "Argument"]
->>>>>>> ef037512
 
 subscription_types = ["DeleteMonitoredItemsRequest", "DeleteMonitoredItemsResponse", "NotificationMessage",
                       "MonitoredItemNotification", "DataChangeNotification", "ModifySubscriptionRequest",
