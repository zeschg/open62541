/* This Source Code Form is subject to the terms of the Mozilla Public
 * License, v. 2.0. If a copy of the MPL was not distributed with this
 * file, You can obtain one at http://mozilla.org/MPL/2.0/.
 *
 *    Copyright 2015 (c) Chris Iatrou
 *    Copyright 2015-2017 (c) Florian Palm
 *    Copyright 2015-2018 (c) Fraunhofer IOSB (Author: Julius Pfrommer)
 *    Copyright 2015-2016 (c) Sten Grüner
 *    Copyright 2015 (c) Oleksiy Vasylyev
 *    Copyright 2016 (c) LEvertz
 *    Copyright 2017 (c) Stefan Profanter, fortiss GmbH
 *    Copyright 2017 (c) Julian Grothoff
 *    Copyright 2020 (c) Hilscher Gesellschaft für Systemautomation mbH (Author: Martin Lang)
 */

#include "ua_services.h"
#include "ua_server_internal.h"

#ifdef UA_ENABLE_METHODCALLS /* conditional compilation */

#define UA_MAX_METHOD_ARGUMENTS 64

struct GetArgumentsNodeContext {
    UA_Server *server;
    UA_String withBrowseName;
};

static void *
getArgumentsNodeCallback(void *context, UA_ReferenceTarget *t) {
    struct GetArgumentsNodeContext *ctx = (struct GetArgumentsNodeContext*)context;
    const UA_Node *refTarget =
        UA_NODESTORE_GETFROMREF_SELECTIVE(ctx->server, t->targetId,
                                          UA_NODEATTRIBUTESMASK_NODECLASS |
                                          UA_NODEATTRIBUTESMASK_VALUE,
                                          UA_REFERENCETYPESET_NONE,
                                          UA_BROWSEDIRECTION_INVALID);
    if(!refTarget)
        return NULL;
    if(refTarget->head.nodeClass == UA_NODECLASS_VARIABLE &&
       refTarget->head.browseName.namespaceIndex == 0 &&
       UA_String_equal(&ctx->withBrowseName, &refTarget->head.browseName.name)) {
        return (void*)(uintptr_t)&refTarget->variableNode;
    }
    UA_NODESTORE_RELEASE(ctx->server, refTarget);
    return NULL;
}

static const UA_VariableNode *
getArgumentsVariableNode(UA_Server *server, const UA_NodeHead *head,
                         UA_String withBrowseName) {
    for(size_t i = 0; i < head->referencesSize; ++i) {
        UA_NodeReferenceKind *rk = &head->references[i];
        if(rk->isInverse)
            continue;
        if(rk->referenceTypeIndex != UA_REFERENCETYPEINDEX_HASPROPERTY)
            continue;
        struct GetArgumentsNodeContext ctx;
        ctx.server = server;
        ctx.withBrowseName = withBrowseName;
        return (const UA_VariableNode*)
            UA_NodeReferenceKind_iterate(rk, getArgumentsNodeCallback, &ctx);
    }
    return NULL;
}

/* inputArgumentResults has the length request->inputArgumentsSize */
static UA_StatusCode
checkAdjustArguments(UA_Server *server, UA_Session *session,
                     const UA_VariableNode *argRequirements, size_t argsSize,
                     UA_Variant *args, UA_StatusCode *inputArgumentResults) {
    /* Verify that we have a Variant containing UA_Argument (scalar or array) in
     * the "InputArguments" node */
    if(argRequirements->valueSource != UA_VALUESOURCE_DATA)
        return UA_STATUSCODE_BADINTERNALERROR;
    if(!argRequirements->value.data.value.hasValue)
        return UA_STATUSCODE_BADINTERNALERROR;
    if(argRequirements->value.data.value.value.type != &UA_TYPES[UA_TYPES_ARGUMENT])
        return UA_STATUSCODE_BADINTERNALERROR;

    /* Verify the number of arguments. A scalar argument value is interpreted as
     * an array of length 1. */
    size_t argReqsSize = argRequirements->value.data.value.value.arrayLength;
    if(UA_Variant_isScalar(&argRequirements->value.data.value.value))
        argReqsSize = 1;
    if(argReqsSize > argsSize)
        return UA_STATUSCODE_BADARGUMENTSMISSING;
    if(argReqsSize < argsSize)
        return UA_STATUSCODE_BADTOOMANYARGUMENTS;

    /* Type-check every argument against the definition */
    UA_StatusCode retval = UA_STATUSCODE_GOOD;
    UA_Argument *argReqs = (UA_Argument*)argRequirements->value.data.value.value.data;
    const char *reason;
    for(size_t i = 0; i < argReqsSize; ++i) {
        /* Incompatible value. Try to correct the type if possible. */
        adjustValueType(server, &args[i], &argReqs[i].dataType);

        /* Check */
        if(!compatibleValue(server, session, &argReqs[i].dataType, argReqs[i].valueRank,
                            argReqs[i].arrayDimensionsSize, argReqs[i].arrayDimensions,
                            &args[i], NULL, &reason)) {
            inputArgumentResults[i] = UA_STATUSCODE_BADTYPEMISMATCH;
            retval = UA_STATUSCODE_BADINVALIDARGUMENT;
        }
    }
    return retval;
}

static const UA_NodeId hasComponentNodeId = {0, UA_NODEIDTYPE_NUMERIC, {UA_NS0ID_HASCOMPONENT}};
static const UA_NodeId organizedByNodeId = {0, UA_NODEIDTYPE_NUMERIC, {UA_NS0ID_ORGANIZES}};
static const UA_String namespaceDiModel = UA_STRING_STATIC("http://opcfoundation.org/UA/DI/");
static const UA_NodeId hasTypeDefinitionNodeId = {0, UA_NODEIDTYPE_NUMERIC, {UA_NS0ID_HASTYPEDEFINITION}};
// ns=0 will be replace dynamically. DI-Spec. 1.01: <UAObjectType NodeId="ns=1;i=1005" BrowseName="1:FunctionalGroupType">
static UA_NodeId functionGroupNodeId = {0, UA_NODEIDTYPE_NUMERIC, {1005}};

static UA_Boolean
checkMethodReference(const UA_NodeHead *h, UA_ReferenceTypeSet refs,
                     const UA_ExpandedNodeId *methodId) {
    for(size_t i = 0; i < h->referencesSize; i++) {
        const UA_NodeReferenceKind *rk = &h->references[i];
        if(rk->isInverse)
            continue;
        if(!UA_ReferenceTypeSet_contains(&refs, rk->referenceTypeIndex))
            continue;
        if(UA_NodeReferenceKind_findTarget(rk, methodId))
            return true;
    }
    return false;
}

static void *
iterateFunctionGroupSearch(void *context, UA_ReferenceTarget *t) {
    UA_Server *server = (UA_Server*)context;
    if(!UA_NodePointer_isLocal(t->targetId))
        return NULL;

    UA_NodeId tmpId = UA_NodePointer_toNodeId(t->targetId);
    if(isNodeInTree_singleRef(server, &tmpId, &functionGroupNodeId,
                               UA_REFERENCETYPEINDEX_HASSUBTYPE))
        return (void*)0x01;
    return NULL;
}

static UA_StatusCode
checkFunctionalGroupMethodReference(UA_Server *server, const UA_NodeHead *h,
                                    const UA_ExpandedNodeId *methodId,
                                    UA_Boolean *found) {
    /* Check whether the DI namespace is available */
    size_t foundNamespace = 0;
    UA_StatusCode res = getNamespaceByName(server, namespaceDiModel, &foundNamespace);
    UA_CHECK_STATUS(res, return UA_STATUSCODE_BADMETHODINVALID);
    functionGroupNodeId.namespaceIndex = (UA_UInt16)foundNamespace;

    UA_ReferenceTypeSet hasTypeDefinitionRefs;
    res = referenceTypeIndices(server, &hasTypeDefinitionNodeId,
                               &hasTypeDefinitionRefs, true);
    UA_CHECK_STATUS(res, return res);

    /* Search for a HasTypeDefinition (or sub-) reference to the FunctionGroupType */
    UA_Boolean isFunctionGroup = false;
    for(size_t i = 0; i < h->referencesSize && !isFunctionGroup; ++i) {
        UA_NodeReferenceKind *rk = &h->references[i];
        if(rk->isInverse)
            continue;

        /* Are these HasTypeDefinition references */
        if(!UA_ReferenceTypeSet_contains(&hasTypeDefinitionRefs, rk->referenceTypeIndex))
            continue;

        /* Reference points to FunctionGroupType (or sub-type) from the DI
         * model? */
        isFunctionGroup =
            (UA_NodeReferenceKind_iterate(rk, iterateFunctionGroupSearch,
                                          server) != NULL);
        if(isFunctionGroup)
            break;
    }
    if(!isFunctionGroup)
        return UA_STATUSCODE_GOOD;

    /* Search for the called method with reference Organize (or sub-type) from
     * the parent object */
    UA_ReferenceTypeSet organizesRefs;
    res = referenceTypeIndices(server, &organizedByNodeId, &organizesRefs, true);
    UA_CHECK_STATUS(res, return res);
    for(size_t k = 0; k < h->referencesSize; ++k) {
        const UA_NodeReferenceKind *rk = &h->references[k];
        if(rk->isInverse)
            continue;
        if(!UA_ReferenceTypeSet_contains(&organizesRefs, rk->referenceTypeIndex))
            continue;
        if(UA_NodeReferenceKind_findTarget(rk, methodId)) {
            *found = true;
            break;
        }
    }
    return UA_STATUSCODE_GOOD;
}

static void
callWithMethodAndObject(UA_Server *server, UA_Session *session,
                        const UA_CallMethodRequest *request, UA_CallMethodResult *result,
                        const UA_MethodNode *method, const UA_ObjectNode *object) {
    UA_LOCK_ASSERT(&server->serviceMutex);

    /* Verify the object's NodeClass */
    if(object->head.nodeClass != UA_NODECLASS_OBJECT &&
       object->head.nodeClass != UA_NODECLASS_OBJECTTYPE) {
        result->statusCode = UA_STATUSCODE_BADNODECLASSINVALID;
        return;
    }

    /* Verify the method's NodeClass */
    if(method->head.nodeClass != UA_NODECLASS_METHOD) {
        result->statusCode = UA_STATUSCODE_BADNODECLASSINVALID;
        return;
    }

    /* Is there a method to execute? */
    if(!method->method) {
        result->statusCode = UA_STATUSCODE_BADINTERNALERROR;
        return;
    }

    /* Verify method/object relations. Object must have a hasComponent or a
     * subtype of hasComponent reference to the method node. Therefore, check
     * every reference between the parent object and the method node if there is
     * a hasComponent (or subtype) reference */
    UA_ExpandedNodeId methodId = UA_EXPANDEDNODEID_NODEID(request->methodId);
    UA_ReferenceTypeSet hasComponentRefs;
    result->statusCode = referenceTypeIndices(server, &hasComponentNodeId,
                                              &hasComponentRefs, true);
    UA_CHECK_STATUS(result->statusCode, return);
    UA_Boolean found = checkMethodReference(&object->head, hasComponentRefs, &methodId);

    if(!found) {
        /* If the object doesn't have a hasComponent reference to the method node,
         * check its objectType (and its supertypes). Invoked method can be a component
         * of objectType and be invoked on this objectType's instance (or on a instance
         * of one of its subtypes). */
        const UA_Node *objectType = getNodeType(server, &object->head);
        if(objectType) {
            found = checkMethodReference(&objectType->head, hasComponentRefs, &methodId);
            UA_NODESTORE_RELEASE(server, objectType);
        }
    }

    if(!found) {
        /* The following ParentObject evaluation is a workaround only to fulfill
         * the OPC UA Spec. Part 100 - Devices requirements regarding functional
         * groups. Compare OPC UA Spec. Part 100 - Devices, Release 1.02
         *    - 5.4 FunctionalGroupType
         *    - B.1 Functional Group Usages
         * A functional group is a sub-type of the FolderType and is used to
         * organize the Parameters and Methods from the complete set (named
         * ParameterSet and MethodSet) in (Functional) groups for instance
         * Configuration or Identification. The same Property, Parameter or
         * Method can be referenced from more than one FunctionalGroup. */
        result->statusCode =
            checkFunctionalGroupMethodReference(server, &object->head, &methodId, &found);
        if(!found && result->statusCode == UA_STATUSCODE_GOOD)
            result->statusCode = UA_STATUSCODE_BADMETHODINVALID;
        UA_CHECK_STATUS(result->statusCode, return);
    }

    /* Verify access rights */
    UA_Boolean executable = method->executable;
    if(session != &server->adminSession) {
        executable = executable && server->config.accessControl.
            getUserExecutableOnObject(server, &server->config.accessControl,
                                      &session->sessionId, session->context,
                                      &request->methodId, method->head.context,
                                      &request->objectId, object->head.context);
    }

    if(!executable) {
        result->statusCode = UA_STATUSCODE_BADNOTEXECUTABLE;
        return;
    }

    /* The input arguments are const and not changed. We move the input
     * arguments to a secondary array that is mutable. This is used for small
     * adjustments on the type level during the type checking. But it has to be
     * ensured that the original array can still by _clear'ed after the methods
     * call. */
    if(request->inputArgumentsSize > UA_MAX_METHOD_ARGUMENTS) {
        result->statusCode = UA_STATUSCODE_BADTOOMANYARGUMENTS;
        return;
    }
    UA_Variant mutableInputArgs[UA_MAX_METHOD_ARGUMENTS];
    if(request->inputArgumentsSize > 0) {
        memcpy(mutableInputArgs, request->inputArguments,
               sizeof(UA_Variant) * request->inputArgumentsSize);
    }

    /* Allocate the inputArgumentResults array */
    result->inputArgumentResults = (UA_StatusCode*)
        UA_Array_new(request->inputArgumentsSize, &UA_TYPES[UA_TYPES_STATUSCODE]);
    if(!result->inputArgumentResults) {
        result->statusCode = UA_STATUSCODE_BADOUTOFMEMORY;
        return;
    }
    result->inputArgumentResultsSize = request->inputArgumentsSize;

    /* Type-check the input arguments */
    const UA_VariableNode *inputArguments =
        getArgumentsVariableNode(server, &method->head, UA_STRING("InputArguments"));
    if(inputArguments) {
        result->statusCode =
            checkAdjustArguments(server, session, inputArguments, request->inputArgumentsSize,
                                 mutableInputArgs, result->inputArgumentResults);
        UA_NODESTORE_RELEASE(server, (const UA_Node*)inputArguments);
    } else {
        if(request->inputArgumentsSize > 0) {
            result->statusCode = UA_STATUSCODE_BADTOOMANYARGUMENTS;
            return;
        }
    }

    /* Return inputArgumentResults only for BADINVALIDARGUMENT */
    if(result->statusCode != UA_STATUSCODE_BADINVALIDARGUMENT) {
        UA_Array_delete(result->inputArgumentResults, result->inputArgumentResultsSize,
                        &UA_TYPES[UA_TYPES_STATUSCODE]);
        result->inputArgumentResults = NULL;
        result->inputArgumentResultsSize = 0;
    }

    /* Error during type-checking? */
    if(result->statusCode != UA_STATUSCODE_GOOD)
        return;

    /* Get the output arguments node */
    const UA_VariableNode *outputArguments =
        getArgumentsVariableNode(server, &method->head, UA_STRING("OutputArguments"));

    /* Allocate the output arguments array */
    size_t outputArgsSize = 0;
    if(outputArguments)
        outputArgsSize = outputArguments->value.data.value.value.arrayLength;
    result->outputArguments = (UA_Variant*)
        UA_Array_new(outputArgsSize, &UA_TYPES[UA_TYPES_VARIANT]);
    if(!result->outputArguments) {
        result->statusCode = UA_STATUSCODE_BADOUTOFMEMORY;
        return;
    }
    result->outputArgumentsSize = outputArgsSize;

    /* Release the output arguments node */
    UA_NODESTORE_RELEASE(server, (const UA_Node*)outputArguments);

    /* Call the method. If this is an async method, unlock the server lock for
     * the duration of the (long-running) call. */
#if UA_MULTITHREADING >= 100
    if(method->async)
        unlockServer(server);
<<<<<<< HEAD
    result->statusCode = method->method(server, &session->sessionId, session->context,
=======
#endif
    result->statusCode = method->method(server, &session->sessionId, session->sessionHandle,
>>>>>>> 77741e22
                                        &method->head.nodeId, method->head.context,
                                        &object->head.nodeId, object->head.context,
                                        request->inputArgumentsSize, mutableInputArgs,
                                        result->outputArgumentsSize, result->outputArguments);
#if UA_MULTITHREADING >= 100
    if(method->async)
        lockServer(server);
#endif

    /* TODO: Verify Output matches the argument definition */
}

#if UA_MULTITHREADING >= 100

static void
Operation_CallMethodAsync(UA_Server *server, UA_Session *session, UA_UInt32 requestId,
                          UA_UInt32 requestHandle, size_t opIndex,
                          UA_CallMethodRequest *opRequest, UA_CallMethodResult *opResult,
                          UA_AsyncResponse **ar) {
    /* Get the method node. We only need the nodeClass and executable attribute.
     * Take all forward hasProperty references to get the input/output argument
     * definition variables. */
    const UA_Node *method =
        UA_NODESTORE_GET_SELECTIVE(server, &opRequest->methodId,
                                   UA_NODEATTRIBUTESMASK_NODECLASS |
                                   UA_NODEATTRIBUTESMASK_EXECUTABLE,
                                   UA_REFTYPESET(UA_REFERENCETYPEINDEX_HASPROPERTY),
                                   UA_BROWSEDIRECTION_FORWARD);
    if(!method) {
        opResult->statusCode = UA_STATUSCODE_BADMETHODINVALID;
        return;
    }

    /* Get the object node. We only need the NodeClass attribute. But take all
     * references for now.
     *
     * TODO: Which references do we need actually? */
    const UA_Node *object =
        UA_NODESTORE_GET_SELECTIVE(server, &opRequest->objectId,
                                   UA_NODEATTRIBUTESMASK_NODECLASS,
                                   UA_REFERENCETYPESET_ALL,
                                   UA_BROWSEDIRECTION_BOTH);
    if(!object) {
        opResult->statusCode = UA_STATUSCODE_BADNODEIDUNKNOWN;
        UA_NODESTORE_RELEASE(server, method);
        return;
    }

    /* Synchronous execution */
    if(!method->methodNode.async) {
        callWithMethodAndObject(server, session, opRequest, opResult,
                                &method->methodNode, &object->objectNode);
        goto cleanup;
    }

    /* <-- Async method call --> */

    /* No AsyncResponse allocated so far */
    if(!*ar) {
        opResult->statusCode =
            UA_AsyncManager_createAsyncResponse(&server->asyncManager, server,
                            &session->sessionId, requestId, requestHandle,
                            UA_ASYNCOPERATIONTYPE_CALL, ar);
        if(opResult->statusCode != UA_STATUSCODE_GOOD)
            goto cleanup;
    }

    /* Create the Async Request to be taken by workers */
    opResult->statusCode =
        UA_AsyncManager_createAsyncOp(&server->asyncManager,
                                      server, *ar, opIndex, opRequest);

 cleanup:
    /* Release the method and object node */
    UA_NODESTORE_RELEASE(server, method);
    UA_NODESTORE_RELEASE(server, object);
}

void
Service_CallAsync(UA_Server *server, UA_Session *session, UA_UInt32 requestId,
                  const UA_CallRequest *request, UA_CallResponse *response,
                  UA_Boolean *finished) {
    UA_LOG_DEBUG_SESSION(server->config.logging, session, "Processing CallRequestAsync");
    if(server->config.maxNodesPerMethodCall != 0 &&
        request->methodsToCallSize > server->config.maxNodesPerMethodCall) {
        response->responseHeader.serviceResult = UA_STATUSCODE_BADTOOMANYOPERATIONS;
        return;
    }

    UA_AsyncResponse *ar = NULL;
    response->responseHeader.serviceResult =
        UA_Server_processServiceOperationsAsync(server, session, requestId,
                  request->requestHeader.requestHandle,
                  (UA_AsyncServiceOperation)Operation_CallMethodAsync,
                  &request->methodsToCallSize, &UA_TYPES[UA_TYPES_CALLMETHODREQUEST],
                  &response->resultsSize, &UA_TYPES[UA_TYPES_CALLMETHODRESULT], &ar);

    if(ar) {
        if(ar->opCountdown > 0) {
            /* Move all results to the AsyncResponse. The async operation
             * results will be overwritten when the workers return results. */
            ar->response.callResponse = *response;
            UA_CallResponse_init(response);
            *finished = false;
        } else {
            /* If there is a new AsyncResponse, ensure it has at least one
             * pending operation */
            UA_AsyncManager_removeAsyncResponse(&server->asyncManager, ar);
        }
    }
}
#endif

static void
Operation_CallMethod(UA_Server *server, UA_Session *session, void *context,
                     const UA_CallMethodRequest *request, UA_CallMethodResult *result) {
    /* Get the method node. We only need the nodeClass and executable attribute.
     * Take all forward hasProperty references to get the input/output argument
     * definition variables. */
    const UA_Node *method =
        UA_NODESTORE_GET_SELECTIVE(server, &request->methodId,
                                   UA_NODEATTRIBUTESMASK_NODECLASS |
                                   UA_NODEATTRIBUTESMASK_EXECUTABLE,
                                   UA_REFTYPESET(UA_REFERENCETYPEINDEX_HASPROPERTY),
                                   UA_BROWSEDIRECTION_FORWARD);
    if(!method) {
        result->statusCode = UA_STATUSCODE_BADMETHODINVALID;
        return;
    }

    /* Get the object node. We only need the NodeClass attribute. But take all
     * references for now.
     *
     * TODO: Which references do we need actually? */
    const UA_Node *object =
        UA_NODESTORE_GET_SELECTIVE(server, &request->objectId,
                                   UA_NODEATTRIBUTESMASK_NODECLASS,
                                   UA_REFERENCETYPESET_ALL,
                                   UA_BROWSEDIRECTION_BOTH);
    if(!object) {
        result->statusCode = UA_STATUSCODE_BADNODEIDUNKNOWN;
        UA_NODESTORE_RELEASE(server, method);
        return;
    }

    /* Continue with method and object as context */
    callWithMethodAndObject(server, session, request, result,
                            &method->methodNode, &object->objectNode);

    /* Release the method and object node */
    UA_NODESTORE_RELEASE(server, method);
    UA_NODESTORE_RELEASE(server, object);
}

void Service_Call(UA_Server *server, UA_Session *session,
                  const UA_CallRequest *request, UA_CallResponse *response) {
    UA_LOG_DEBUG_SESSION(server->config.logging, session, "Processing CallRequest");
    UA_LOCK_ASSERT(&server->serviceMutex);

    if(server->config.maxNodesPerMethodCall != 0 &&
       request->methodsToCallSize > server->config.maxNodesPerMethodCall) {
        response->responseHeader.serviceResult = UA_STATUSCODE_BADTOOMANYOPERATIONS;
        return;
    }

    response->responseHeader.serviceResult =
        UA_Server_processServiceOperations(server, session,
                  (UA_ServiceOperation)Operation_CallMethod, NULL,
                  &request->methodsToCallSize, &UA_TYPES[UA_TYPES_CALLMETHODREQUEST],
                  &response->resultsSize, &UA_TYPES[UA_TYPES_CALLMETHODRESULT]);
}

UA_CallMethodResult
UA_Server_call(UA_Server *server, const UA_CallMethodRequest *request) {
    UA_CallMethodResult result;
    UA_CallMethodResult_init(&result);
    lockServer(server);
    Operation_CallMethod(server, &server->adminSession, NULL, request, &result);
    unlockServer(server);
    return result;
}

#endif /* UA_ENABLE_METHODCALLS */<|MERGE_RESOLUTION|>--- conflicted
+++ resolved
@@ -353,12 +353,8 @@
 #if UA_MULTITHREADING >= 100
     if(method->async)
         unlockServer(server);
-<<<<<<< HEAD
+#endif
     result->statusCode = method->method(server, &session->sessionId, session->context,
-=======
-#endif
-    result->statusCode = method->method(server, &session->sessionId, session->sessionHandle,
->>>>>>> 77741e22
                                         &method->head.nodeId, method->head.context,
                                         &object->head.nodeId, object->head.context,
                                         request->inputArgumentsSize, mutableInputArgs,
