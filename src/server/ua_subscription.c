--- conflicted
+++ resolved
@@ -373,16 +373,6 @@
 }
 
 static void
-<<<<<<< HEAD
-=======
-publishCallback(UA_Server *server, UA_Subscription *sub) {
-    UA_LOCK(&server->serviceMutex);
-    UA_Subscription_sampleAndPublish(server, sub);
-    UA_UNLOCK(&server->serviceMutex);
-}
-
-static void
->>>>>>> e312f6f0
 sendStatusChangeDelete(UA_Server *server, UA_Subscription *sub,
                        UA_PublishResponseEntry *pre) {
     /* Cannot send out the StatusChange because no response is queued.
@@ -443,17 +433,18 @@
 #endif
 }
 
-<<<<<<< HEAD
 static void
-delayedPublishNotifications(UA_Server *server, UA_Subscription *sub);
-
-static void
-publishNotifications(UA_Server *server, UA_Subscription *sub) {
-=======
-/* Returns true if done */
-UA_Boolean
-UA_Subscription_publishOnce(UA_Server *server, UA_Subscription *sub) {
->>>>>>> e312f6f0
+delayedPublishNotifications(UA_Server *server, UA_Subscription *sub) {
+    UA_LOCK(&server->serviceMutex);
+    sub->delayedCallbackRegistered = false;
+    UA_Subscription_publish(server, sub);
+    UA_UNLOCK(&server->serviceMutex);
+}
+
+/* Try to publish now. Enqueue a "next publish" as a delayed callback if not
+ * done. */
+void
+UA_Subscription_publish(UA_Server *server, UA_Subscription *sub) {
     /* Dequeue a response */
     UA_PublishResponseEntry *pre = NULL;
     if(sub->session)
@@ -607,9 +598,8 @@
      * we immediately answer incoming Publish requests.
      *
      * (We also check that session->responseQueueSize > 0 in Service_Publish. To
-     * avoid answering Publish requests out of order. As we additionally may
-     * schedule an immediate next publishOnce if UA_Subscription_publishOnce
-     * returns "not done".) */
+     * avoid answering Publish requests out of order. As we additionally may have
+     * scheduled a publish callback as a delayed callback. */
     if(sub->notificationQueueSize == 0)
         sub->state = UA_SUBSCRIPTIONSTATE_NORMAL;
 
@@ -653,24 +643,6 @@
     }
 }
 
-static void
-delayedPublishNotifications(UA_Server *server, UA_Subscription *sub) {
-    UA_LOCK(&server->serviceMutex);
-    sub->delayedCallbackRegistered = false;
-    publishNotifications(server, sub);
-    UA_UNLOCK(&server->serviceMutex);
-}
-
-/* Repeat the main publishing callback until all notifications are sent out or
- * we have to stop */
-void
-UA_Subscription_publish(UA_Server *server, UA_Subscription *sub) {
-    UA_Boolean done = false;
-    do {
-        done = UA_Subscription_publishOnce(server, sub);
-    } while(!done);
-}
-
 void
 UA_Subscription_sampleAndPublish(UA_Server *server, UA_Subscription *sub) {
     UA_LOCK_ASSERT(&server->serviceMutex, 1);
@@ -685,13 +657,8 @@
         monitoredItem_sampleCallback(server, mon);
     }
 
-<<<<<<< HEAD
-    /* Publish waiting notifications */
-    publishNotifications(server, sub);
-=======
     /* Publish the queued notifications */
     UA_Subscription_publish(server, sub);
->>>>>>> e312f6f0
 }
 
 UA_Boolean
