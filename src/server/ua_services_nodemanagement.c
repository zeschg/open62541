#include "ua_services.h"
#include "ua_namespace_0.h"
#include "ua_statuscodes.h"
#include "ua_nodestoreExample.h"
#include "ua_services_internal.h"
#include "ua_session.h"
#include "ua_util.h"

#define COPY_STANDARDATTRIBUTES do {                                    \
    if(attr.specifiedAttributes & UA_NODEATTRIBUTESMASK_DISPLAYNAME) {  \
        vnode->displayName = attr.displayName;                          \
        UA_LocalizedText_init(&attr.displayName);                       \
    }                                                                   \
    if(attr.specifiedAttributes & UA_NODEATTRIBUTESMASK_DESCRIPTION) {  \
        vnode->description = attr.description;                          \
        UA_LocalizedText_init(&attr.description);                       \
    }                                                                   \
    if(attr.specifiedAttributes & UA_NODEATTRIBUTESMASK_WRITEMASK)      \
        vnode->writeMask = attr.writeMask;                              \
    if(attr.specifiedAttributes & UA_NODEATTRIBUTESMASK_USERWRITEMASK)  \
        vnode->userWriteMask = attr.userWriteMask;                      \
    } while(0)

static UA_StatusCode parseVariableNode(UA_ExtensionObject *attributes, UA_Node **new_node,
                                       const UA_VTable_Entry **vt) {
    if(attributes->typeId.identifier.numeric != 357) // VariableAttributes_Encoding_DefaultBinary,357,Object
        return UA_STATUSCODE_BADNODEATTRIBUTESINVALID;

    UA_VariableAttributes attr;
    UA_UInt32 pos = 0;
    // todo return more informative error codes from decodeBinary
    if(UA_VariableAttributes_decodeBinary(&attributes->body, &pos, &attr) != UA_STATUSCODE_GOOD)
        return UA_STATUSCODE_BADNODEATTRIBUTESINVALID;

    UA_VariableNode *vnode;
    if(UA_VariableNode_new(&vnode) != UA_STATUSCODE_GOOD) {
        UA_VariableAttributes_deleteMembers(&attr);
        return UA_STATUSCODE_BADOUTOFMEMORY;
    }

    // now copy all the attributes. This potentially removes them from the decoded attributes.
    COPY_STANDARDATTRIBUTES;

    if(attr.specifiedAttributes & UA_NODEATTRIBUTESMASK_ACCESSLEVEL)
        vnode->accessLevel = attr.accessLevel;

    if(attr.specifiedAttributes & UA_NODEATTRIBUTESMASK_USERACCESSLEVEL)
        vnode->userAccessLevel = attr.userAccessLevel;

    if(attr.specifiedAttributes & UA_NODEATTRIBUTESMASK_HISTORIZING)
        vnode->historizing = attr.historizing;

    if(attr.specifiedAttributes & UA_NODEATTRIBUTESMASK_MINIMUMSAMPLINGINTERVAL)
        vnode->minimumSamplingInterval = attr.minimumSamplingInterval;

    if(attr.specifiedAttributes & UA_NODEATTRIBUTESMASK_VALUERANK)
        vnode->valueRank = attr.valueRank;

    if(attr.specifiedAttributes & UA_NODEATTRIBUTESMASK_ARRAYDIMENSIONS) {
        vnode->arrayDimensionsSize = attr.arrayDimensionsSize;
        vnode->arrayDimensions = attr.arrayDimensions;
        attr.arrayDimensionsSize = -1;
        attr.arrayDimensions = UA_NULL;
    }

    if(attr.specifiedAttributes & UA_NODEATTRIBUTESMASK_DATATYPE ||
       attr.specifiedAttributes & UA_NODEATTRIBUTESMASK_OBJECTTYPEORDATATYPE) {
        vnode->dataType = attr.dataType;
        UA_NodeId_init(&attr.dataType);
    }

    if(attr.specifiedAttributes & UA_NODEATTRIBUTESMASK_VALUE) {
        vnode->value = attr.value;
        UA_Variant_init(&attr.value);
    }

    UA_VariableAttributes_deleteMembers(&attr);

    *new_node = (UA_Node*)vnode;
    *vt = &UA_[UA_VARIABLENODE];
    return UA_STATUSCODE_GOOD;
}

UA_Int32 AddReference(UA_NodeStoreExample *nodestore, UA_Node *node, UA_ReferenceNode *reference);

/**
   If adding the node succeeds, the pointer will be set to zero. If the nodeid
   of the node is null (ns=0,i=0), a unique new nodeid will be assigned and
   returned in the AddNodesResult.
 */
UA_AddNodesResult AddNode(UA_Server *server, UA_Session *session, UA_Node **node,
                          UA_ExpandedNodeId *parentNodeId, UA_NodeId *referenceTypeId) {
    UA_AddNodesResult result;
    UA_AddNodesResult_init(&result);

    const UA_Node *parent;
<<<<<<< HEAD
    if(UA_NodeStoreExample_get(server->nodestore, &parentNodeId->nodeId, &parent) != UA_SUCCESS) {
=======
    if(UA_NodeStore_get(server->nodestore, &parentNodeId->nodeId, &parent) != UA_STATUSCODE_GOOD) {
>>>>>>> 70720de2
        result.statusCode = UA_STATUSCODE_BADPARENTNODEIDINVALID;
        return result;
    }

    const UA_ReferenceTypeNode *referenceType;
<<<<<<< HEAD
    if(UA_NodeStoreExample_get(server->nodestore, referenceTypeId, (const UA_Node**)&referenceType) != UA_SUCCESS) {
=======
    if(UA_NodeStore_get(server->nodestore, referenceTypeId, (const UA_Node**)&referenceType) != UA_STATUSCODE_GOOD) {
>>>>>>> 70720de2
        result.statusCode = UA_STATUSCODE_BADREFERENCETYPEIDINVALID;
        goto ret;
    }

    if(referenceType->nodeClass != UA_NODECLASS_REFERENCETYPE) {
        result.statusCode = UA_STATUSCODE_BADREFERENCETYPEIDINVALID;
        goto ret2;
    }

    if(referenceType->isAbstract == UA_TRUE) {
        result.statusCode = UA_STATUSCODE_BADREFERENCENOTALLOWED;
        goto ret2;
    }

    // todo: test if the referenetype is hierarchical

    if(UA_NodeId_isNull(&(*node)->nodeId)) {
<<<<<<< HEAD
        if(UA_NodeStoreExample_insert(server->nodestore, node,
                               UA_NODESTORE_INSERT_UNIQUE | UA_NODESTORE_INSERT_GETMANAGED) != UA_SUCCESS) {
=======
        if(UA_NodeStore_insert(server->nodestore, node,
                               UA_NODESTORE_INSERT_UNIQUE | UA_NODESTORE_INSERT_GETMANAGED) != UA_STATUSCODE_GOOD) {
>>>>>>> 70720de2
            result.statusCode = UA_STATUSCODE_BADOUTOFMEMORY;
            goto ret2;
        }
        result.addedNodeId = (*node)->nodeId; // cannot fail as unique nodeids are numeric
    } else {
        if(UA_NodeId_copy(&(*node)->nodeId, &result.addedNodeId) != UA_STATUSCODE_GOOD) {
            result.statusCode = UA_STATUSCODE_BADOUTOFMEMORY;
            goto ret2;
        }

<<<<<<< HEAD
        if(UA_NodeStoreExample_insert(server->nodestore, node, UA_NODESTORE_INSERT_GETMANAGED) != UA_SUCCESS) {
=======
        if(UA_NodeStore_insert(server->nodestore, node, UA_NODESTORE_INSERT_GETMANAGED) != UA_STATUSCODE_GOOD) {
>>>>>>> 70720de2
            result.statusCode = UA_STATUSCODE_BADNODEIDEXISTS;  // todo: differentiate out of memory
            UA_NodeId_deleteMembers(&result.addedNodeId);
            goto ret2;
        }
    }

    UA_ReferenceNode ref;
    UA_ReferenceNode_init(&ref);
    ref.referenceTypeId = referenceType->nodeId; // is numeric
    ref.isInverse = UA_TRUE; // todo: check if they are all not inverse..
    ref.targetId.nodeId = parent->nodeId;
    AddReference(server->nodestore, *node, &ref);

    // todo: error handling. remove new node from nodestore

    UA_NodeStoreExample_releaseManagedNode(*node);
    *node = UA_NULL;

 ret2:
    UA_NodeStoreExample_releaseManagedNode((UA_Node*)referenceType);
 ret:
    UA_NodeStoreExample_releaseManagedNode(parent);

    return result;
}

static void addNodeFromAttributes(UA_Server *server, UA_Session *session, UA_AddNodesItem *item,
                                  UA_AddNodesResult *result) {
    if(item->requestedNewNodeId.nodeId.namespaceIndex == 0) {
        // adding nodes to ns0 is not allowed over the wire
        result->statusCode = UA_STATUSCODE_BADNODEIDREJECTED;
        return;
    }

    UA_Node *newNode;
    const UA_VTable_Entry *newNodeVT = UA_NULL;
    if(item->nodeClass == UA_NODECLASS_VARIABLE)
        result->statusCode = parseVariableNode(&item->nodeAttributes, &newNode, &newNodeVT);
    else // add more node types here..
        result->statusCode = UA_STATUSCODE_BADNOTIMPLEMENTED;

    if(result->statusCode != UA_STATUSCODE_GOOD)
        return;

    *result = AddNode(server, session, &newNode, &item->parentNodeId, &item->referenceTypeId);
    if(result->statusCode != UA_STATUSCODE_GOOD)
        newNodeVT->delete(newNode);
}

void Service_AddNodes(UA_Server *server, UA_Session *session,
                      const UA_AddNodesRequest *request, UA_AddNodesResponse *response) {
    UA_assert(server != UA_NULL && session != UA_NULL);

    if(request->nodesToAddSize <= 0) {
        response->responseHeader.serviceResult = UA_STATUSCODE_BADNOTHINGTODO;
        return;
    }

    if(UA_Array_new((void **)&response->results, request->nodesToAddSize, &UA_[UA_ADDNODESRESULT])
       != UA_STATUSCODE_GOOD) {
        response->responseHeader.serviceResult = UA_STATUSCODE_BADOUTOFMEMORY;
        return;
    }

    response->resultsSize = request->nodesToAddSize;
    for(int i = 0;i < request->nodesToAddSize;i++)
        addNodeFromAttributes(server, session, &request->nodesToAdd[i], &response->results[i]);
}

static UA_Int32 AddSingleReference(UA_Node *node, UA_ReferenceNode *reference) {
    // TODO: Check if reference already exists
    UA_Int32 count = node->referencesSize;
    UA_ReferenceNode *old_refs = node->references;
    UA_ReferenceNode *new_refs;

    if(count < 0) count = 0;

    if(!(new_refs = UA_alloc(sizeof(UA_ReferenceNode)*(count+1))))
        return UA_STATUSCODE_BADOUTOFMEMORY;

    UA_memcpy(new_refs, old_refs, sizeof(UA_ReferenceNode)*count);
    if(UA_ReferenceNode_copy(reference, &new_refs[count]) != UA_STATUSCODE_GOOD) {
        UA_free(new_refs);
        return UA_STATUSCODE_BADOUTOFMEMORY;
    }

    node->references     = new_refs;
    node->referencesSize = count+1;
    UA_free(old_refs);
    return UA_STATUSCODE_GOOD;
}

UA_Int32 AddReference(UA_NodeStoreExample *nodestore, UA_Node *node, UA_ReferenceNode *reference) {
    UA_Int32 retval = AddSingleReference(node, reference);
    UA_Node *targetnode;
    UA_ReferenceNode inversereference;
    if(retval != UA_STATUSCODE_GOOD || nodestore == UA_NULL)
        return retval;

    // Do a copy every time?
<<<<<<< HEAD
    if(UA_NodeStoreExample_get(nodestore, &reference->targetId.nodeId, (const UA_Node **)&targetnode) != UA_SUCCESS)
        return UA_ERROR;
=======
    if(UA_NodeStore_get(nodestore, &reference->targetId.nodeId, (const UA_Node **)&targetnode) != UA_STATUSCODE_GOOD)
        return UA_STATUSCODE_BADINTERNALERROR;
>>>>>>> 70720de2

    inversereference.referenceTypeId       = reference->referenceTypeId;
    inversereference.isInverse             = !reference->isInverse;
    inversereference.targetId.nodeId       = node->nodeId;
    inversereference.targetId.namespaceUri = UA_STRING_NULL;
    inversereference.targetId.serverIndex  = 0;
    retval = AddSingleReference(targetnode, &inversereference);
    UA_NodeStoreExample_releaseManagedNode(targetnode);

    return retval;
}

void Service_AddReferences(UA_Server *server, UA_Session *session,
                           const UA_AddReferencesRequest *request,
                           UA_AddReferencesResponse *response) {
    response->responseHeader.serviceResult = UA_STATUSCODE_BADNOTIMPLEMENTED;
}<|MERGE_RESOLUTION|>--- conflicted
+++ resolved
@@ -94,21 +94,13 @@
     UA_AddNodesResult_init(&result);
 
     const UA_Node *parent;
-<<<<<<< HEAD
-    if(UA_NodeStoreExample_get(server->nodestore, &parentNodeId->nodeId, &parent) != UA_SUCCESS) {
-=======
-    if(UA_NodeStore_get(server->nodestore, &parentNodeId->nodeId, &parent) != UA_STATUSCODE_GOOD) {
->>>>>>> 70720de2
+    if(UA_NodeStoreExample_get(server->nodestore, &parentNodeId->nodeId, &parent) != UA_STATUSCODE_GOOD) {
         result.statusCode = UA_STATUSCODE_BADPARENTNODEIDINVALID;
         return result;
     }
 
     const UA_ReferenceTypeNode *referenceType;
-<<<<<<< HEAD
-    if(UA_NodeStoreExample_get(server->nodestore, referenceTypeId, (const UA_Node**)&referenceType) != UA_SUCCESS) {
-=======
-    if(UA_NodeStore_get(server->nodestore, referenceTypeId, (const UA_Node**)&referenceType) != UA_STATUSCODE_GOOD) {
->>>>>>> 70720de2
+    if(UA_NodeStoreExample_get(server->nodestore, referenceTypeId, (const UA_Node**)&referenceType) != UA_STATUSCODE_GOOD) {
         result.statusCode = UA_STATUSCODE_BADREFERENCETYPEIDINVALID;
         goto ret;
     }
@@ -126,13 +118,8 @@
     // todo: test if the referenetype is hierarchical
 
     if(UA_NodeId_isNull(&(*node)->nodeId)) {
-<<<<<<< HEAD
         if(UA_NodeStoreExample_insert(server->nodestore, node,
-                               UA_NODESTORE_INSERT_UNIQUE | UA_NODESTORE_INSERT_GETMANAGED) != UA_SUCCESS) {
-=======
-        if(UA_NodeStore_insert(server->nodestore, node,
                                UA_NODESTORE_INSERT_UNIQUE | UA_NODESTORE_INSERT_GETMANAGED) != UA_STATUSCODE_GOOD) {
->>>>>>> 70720de2
             result.statusCode = UA_STATUSCODE_BADOUTOFMEMORY;
             goto ret2;
         }
@@ -143,17 +130,13 @@
             goto ret2;
         }
 
-<<<<<<< HEAD
-        if(UA_NodeStoreExample_insert(server->nodestore, node, UA_NODESTORE_INSERT_GETMANAGED) != UA_SUCCESS) {
-=======
-        if(UA_NodeStore_insert(server->nodestore, node, UA_NODESTORE_INSERT_GETMANAGED) != UA_STATUSCODE_GOOD) {
->>>>>>> 70720de2
+        if(UA_NodeStoreExample_insert(server->nodestore, node, UA_NODESTORE_INSERT_GETMANAGED) != UA_STATUSCODE_GOOD) {
             result.statusCode = UA_STATUSCODE_BADNODEIDEXISTS;  // todo: differentiate out of memory
             UA_NodeId_deleteMembers(&result.addedNodeId);
             goto ret2;
         }
     }
-
+    
     UA_ReferenceNode ref;
     UA_ReferenceNode_init(&ref);
     ref.referenceTypeId = referenceType->nodeId; // is numeric
@@ -211,7 +194,7 @@
         response->responseHeader.serviceResult = UA_STATUSCODE_BADOUTOFMEMORY;
         return;
     }
-
+    
     response->resultsSize = request->nodesToAddSize;
     for(int i = 0;i < request->nodesToAddSize;i++)
         addNodeFromAttributes(server, session, &request->nodesToAdd[i], &response->results[i]);
@@ -248,13 +231,8 @@
         return retval;
 
     // Do a copy every time?
-<<<<<<< HEAD
-    if(UA_NodeStoreExample_get(nodestore, &reference->targetId.nodeId, (const UA_Node **)&targetnode) != UA_SUCCESS)
-        return UA_ERROR;
-=======
-    if(UA_NodeStore_get(nodestore, &reference->targetId.nodeId, (const UA_Node **)&targetnode) != UA_STATUSCODE_GOOD)
+    if(UA_NodeStoreExample_get(nodestore, &reference->targetId.nodeId, (const UA_Node **)&targetnode) != UA_STATUSCODE_GOOD)
         return UA_STATUSCODE_BADINTERNALERROR;
->>>>>>> 70720de2
 
     inversereference.referenceTypeId       = reference->referenceTypeId;
     inversereference.isInverse             = !reference->isInverse;
