/* This Source Code Form is subject to the terms of the Mozilla Public
 * License, v. 2.0. If a copy of the MPL was not distributed with this
 * file, You can obtain one at http://mozilla.org/MPL/2.0/.
 *
 *    Copyright 2015-2018 (c) Fraunhofer IOSB (Author: Julius Pfrommer)
 *    Copyright 2015 (c) Oleksiy Vasylyev
 *    Copyright 2016 (c) Sten Grüner
 *    Copyright 2017-2018 (c) Thomas Stalder, Blue Time Concept SA
 *    Copyright 2016-2017 (c) Florian Palm
 *    Copyright 2017 (c) Frank Meerkötter
 *    Copyright 2017 (c) Stefan Profanter, fortiss GmbH
 */

#include <open62541/client_highlevel.h>
#include <open62541/client_highlevel_async.h>

#include "ua_client_internal.h"

struct UA_Client_MonitoredItem_ForDelete {
    UA_Client *client;
    UA_Client_Subscription *sub;
    UA_UInt32 *monitoredItemId;
};

/*****************/
/* Subscriptions */
/*****************/

static enum ZIP_CMP
/* For ZIP_TREE we use clientHandle comparison */
UA_ClientHandle_cmp(const void *a, const void *b) {
    const UA_Client_MonitoredItem *aa = (const UA_Client_MonitoredItem *)a;
    const UA_Client_MonitoredItem *bb = (const UA_Client_MonitoredItem *)b;

    /* Compare  clientHandle */
    if(aa->clientHandle < bb->clientHandle) {
        return ZIP_CMP_LESS;
    }
    if(aa->clientHandle > bb->clientHandle) {
        return ZIP_CMP_MORE;
    }

    return ZIP_CMP_EQ;
}

ZIP_FUNCTIONS(MonitorItemsTree, UA_Client_MonitoredItem, zipfields,
              UA_Client_MonitoredItem, zipfields, UA_ClientHandle_cmp)

static void
MonitoredItem_delete(UA_Client *client, UA_Client_Subscription *sub,
                     UA_Client_MonitoredItem *mon);

static void
ua_Subscriptions_create(UA_Client *client, UA_Client_Subscription *newSub,
                        UA_CreateSubscriptionResponse *response) {
    UA_LOCK_ASSERT(&client->clientMutex);

    UA_EventLoop *el = client->config.eventLoop;

    newSub->subscriptionId = response->subscriptionId;
    newSub->sequenceNumber = 0;
    newSub->lastActivity = el->dateTime_nowMonotonic(el);
    newSub->publishingInterval = response->revisedPublishingInterval;
    newSub->maxKeepAliveCount = response->revisedMaxKeepAliveCount;
    ZIP_INIT(&newSub->monitoredItems);
    LIST_INSERT_HEAD(&client->subscriptions, newSub, listEntry);

    /* Immediately send the first publish requests if there are none
     * outstanding */
    __Client_Subscriptions_backgroundPublish(client);
}

static void
ua_Subscriptions_create_handler(UA_Client *client, void *data,
                                UA_UInt32 requestId, void *r) {
    UA_LOCK_ASSERT(&client->clientMutex);

    UA_CreateSubscriptionResponse *response = (UA_CreateSubscriptionResponse *)r;
    CustomCallback *cc = (CustomCallback *)data;
    UA_Client_Subscription *newSub = (UA_Client_Subscription *)cc->clientData;
    if(response->responseHeader.serviceResult != UA_STATUSCODE_GOOD) {
        UA_free(newSub);
        goto cleanup;
    }

    /* Prepare the internal representation */
    ua_Subscriptions_create(client, newSub, response);

cleanup:
    if(cc->userCallback)
        cc->userCallback(client, cc->userData, requestId, response);
    UA_free(cc);
}

UA_CreateSubscriptionResponse
UA_Client_Subscriptions_create(UA_Client *client,
                               const UA_CreateSubscriptionRequest request,
                               void *subscriptionContext,
                               UA_Client_StatusChangeNotificationCallback statusChangeCallback,
                               UA_Client_DeleteSubscriptionCallback deleteCallback) {
    lockClient(client);

    UA_CreateSubscriptionResponse response;
    UA_Client_Subscription *sub = (UA_Client_Subscription *)
        UA_malloc(sizeof(UA_Client_Subscription));
    if(!sub) {
        UA_CreateSubscriptionResponse_init(&response);
        response.responseHeader.serviceResult = UA_STATUSCODE_BADOUTOFMEMORY;
        unlockClient(client);
        return response;
    }
    sub->context = subscriptionContext;
    sub->statusChangeCallback = statusChangeCallback;
    sub->deleteCallback = deleteCallback;

    /* Send the request as a synchronous service call */
    __Client_Service(client, &request, &UA_TYPES[UA_TYPES_CREATESUBSCRIPTIONREQUEST],
                     &response, &UA_TYPES[UA_TYPES_CREATESUBSCRIPTIONRESPONSE]);
    if(response.responseHeader.serviceResult != UA_STATUSCODE_GOOD) {
        UA_free(sub);
        unlockClient(client);
        return response;
    }

    ua_Subscriptions_create(client, sub, &response);

    unlockClient(client);
    return response;
}

UA_StatusCode
UA_Client_Subscriptions_create_async(UA_Client *client,
                                     const UA_CreateSubscriptionRequest request,
                                     void *subscriptionContext,
                                     UA_Client_StatusChangeNotificationCallback statusChangeCallback,
                                     UA_Client_DeleteSubscriptionCallback deleteCallback,
                                     UA_ClientAsyncServiceCallback createCallback,
                                     void *userdata,
                                     UA_UInt32 *requestId) {
    CustomCallback *cc = (CustomCallback *)UA_calloc(1, sizeof(CustomCallback));
    if(!cc)
        return UA_STATUSCODE_BADOUTOFMEMORY;

    UA_Client_Subscription *sub = (UA_Client_Subscription *)
        UA_malloc(sizeof(UA_Client_Subscription));
    if(!sub) {
        UA_free(cc);
        return UA_STATUSCODE_BADOUTOFMEMORY;
    }
    sub->context = subscriptionContext;
    sub->statusChangeCallback = statusChangeCallback;
    sub->deleteCallback = deleteCallback;

    cc->userCallback = createCallback;
    cc->userData = userdata;
    cc->clientData = sub;

    /* Send the request as asynchronous service call */
    return __UA_Client_AsyncService(client, &request, &UA_TYPES[UA_TYPES_CREATESUBSCRIPTIONREQUEST],
                                    ua_Subscriptions_create_handler, &UA_TYPES[UA_TYPES_CREATESUBSCRIPTIONRESPONSE],
                                    cc, requestId);
}

static UA_Client_Subscription *
findSubscriptionById(const UA_Client *client, UA_UInt32 subscriptionId) {
    UA_Client_Subscription *sub = NULL;
    LIST_FOREACH(sub, &client->subscriptions, listEntry) {
        if(sub->subscriptionId == subscriptionId)
            break;
    }
    return sub;
}

static void
ua_Subscriptions_modify(UA_Client *client, UA_Client_Subscription *sub,
                        const UA_ModifySubscriptionResponse *response) {
    sub->publishingInterval = response->revisedPublishingInterval;
    sub->maxKeepAliveCount = response->revisedMaxKeepAliveCount;
}

static void
ua_Subscriptions_modify_handler(UA_Client *client, void *data, UA_UInt32 requestId,
                                void *r) {
    UA_LOCK_ASSERT(&client->clientMutex);

    UA_ModifySubscriptionResponse *response = (UA_ModifySubscriptionResponse *)r;
    CustomCallback *cc = (CustomCallback *)data;
    UA_Client_Subscription *sub =
        findSubscriptionById(client, (UA_UInt32)(uintptr_t)cc->clientData);
    if(sub) {
        ua_Subscriptions_modify(client, sub, response);
    } else {
        UA_LOG_INFO(client->config.logging, UA_LOGCATEGORY_CLIENT,
                    "No internal representation of subscription %" PRIu32,
                    (UA_UInt32)(uintptr_t)cc->clientData);
    }

    if(cc->userCallback)
        cc->userCallback(client, cc->userData, requestId, response);
    UA_free(cc);
}

UA_StatusCode
UA_Client_Subscriptions_getContext(UA_Client *client, UA_UInt32 subscriptionId, void **subContext)
{
	if (!client || !subContext)
		return UA_STATUSCODE_BADINVALIDARGUMENT;

	UA_LOCK(&client->clientMutex);
	UA_Client_Subscription *sub = findSubscriptionById(client, subscriptionId);
	if (!sub) {
		UA_UNLOCK(&client->clientMutex);
		return UA_STATUSCODE_BADSUBSCRIPTIONIDINVALID;
	}

	*subContext = sub->context;
	UA_UNLOCK(&client->clientMutex);
	return UA_STATUSCODE_GOOD;
}

UA_StatusCode
UA_Client_Subscriptions_setContext(UA_Client *client, UA_UInt32 subscriptionId, void *subContext)
{
	if (!client)
		return UA_STATUSCODE_BADINVALIDARGUMENT;

	UA_LOCK(&client->clientMutex);
	UA_Client_Subscription *sub = findSubscriptionById(client, subscriptionId);
	if (!sub) {
		UA_UNLOCK(&client->clientMutex);
		return UA_STATUSCODE_BADSUBSCRIPTIONIDINVALID;
	}

	sub->context = subContext;
	UA_UNLOCK(&client->clientMutex);
	return UA_STATUSCODE_GOOD;
}

UA_ModifySubscriptionResponse
UA_Client_Subscriptions_modify(UA_Client *client,
                               const UA_ModifySubscriptionRequest request) {
    UA_ModifySubscriptionResponse response;
    UA_ModifySubscriptionResponse_init(&response);

    /* Find the internal representation */
<<<<<<< HEAD
    UA_LOCK(&client->clientMutex);
    UA_Client_Subscription *sub = findSubscriptionById(client, request.subscriptionId);
=======
    lockClient(client);
    UA_Client_Subscription *sub = findSubscription(client, request.subscriptionId);
>>>>>>> 4f6d0c98
    if(!sub) {
        unlockClient(client);
        response.responseHeader.serviceResult = UA_STATUSCODE_BADSUBSCRIPTIONIDINVALID;
        return response;
    }

    /* Call the service */
    __Client_Service(client,
                     &request, &UA_TYPES[UA_TYPES_MODIFYSUBSCRIPTIONREQUEST],
                     &response, &UA_TYPES[UA_TYPES_MODIFYSUBSCRIPTIONRESPONSE]);

    /* Adjust the internal representation. Lookup again for thread-safety. */
    sub = findSubscriptionById(client, request.subscriptionId);
    if(!sub) {
        response.responseHeader.serviceResult = UA_STATUSCODE_BADSUBSCRIPTIONIDINVALID;
        unlockClient(client);
        return response;
    }
    ua_Subscriptions_modify(client, sub, &response);
    unlockClient(client);
    return response;
}

UA_StatusCode
UA_Client_Subscriptions_modify_async(UA_Client *client,
                                     const UA_ModifySubscriptionRequest request,
                                     UA_ClientAsyncServiceCallback callback,
                                     void *userdata, UA_UInt32 *requestId) {
<<<<<<< HEAD
    UA_LOCK(&client->clientMutex);
    UA_Client_Subscription *sub = findSubscriptionById(client, request.subscriptionId);
=======
    lockClient(client);

    /* Find the internal representation */
    UA_Client_Subscription *sub = findSubscription(client, request.subscriptionId);
>>>>>>> 4f6d0c98
    if(!sub) {
        unlockClient(client);
        return UA_STATUSCODE_BADSUBSCRIPTIONIDINVALID;
    }

    CustomCallback *cc = (CustomCallback *)UA_calloc(1, sizeof(CustomCallback));
    if(!cc) {
        unlockClient(client);
        return UA_STATUSCODE_BADOUTOFMEMORY;
    }

    cc->clientData = (void *)(uintptr_t)request.subscriptionId;
    cc->userData = userdata;
    cc->userCallback = callback;

    UA_StatusCode res =
        __Client_AsyncService(client, &request, &UA_TYPES[UA_TYPES_MODIFYSUBSCRIPTIONREQUEST],
                              ua_Subscriptions_modify_handler, &UA_TYPES[UA_TYPES_MODIFYSUBSCRIPTIONRESPONSE],
                              cc, requestId);

    unlockClient(client);
    return res;
}

static void *
UA_MonitoredItem_delete_wrapper(void *data, UA_Client_MonitoredItem *mon) {
    struct UA_Client_MonitoredItem_ForDelete *deleteMonitoredItem =
        (struct UA_Client_MonitoredItem_ForDelete *)data;
    if(deleteMonitoredItem != NULL) {
        if(deleteMonitoredItem->monitoredItemId != NULL &&
           (mon->monitoredItemId != *deleteMonitoredItem->monitoredItemId)) {
            return NULL;
        }
        MonitoredItem_delete(deleteMonitoredItem->client, deleteMonitoredItem->sub, mon);
    }
    return NULL;
}

static void
__Client_Subscription_deleteInternal(UA_Client *client,
                                     UA_Client_Subscription *sub) {
    /* Remove the MonitoredItems */
    struct UA_Client_MonitoredItem_ForDelete deleteMonitoredItem;
    memset(&deleteMonitoredItem, 0, sizeof(struct UA_Client_MonitoredItem_ForDelete));
    deleteMonitoredItem.client = client;
    deleteMonitoredItem.sub = sub;
    ZIP_ITER(MonitorItemsTree, &sub->monitoredItems,
             UA_MonitoredItem_delete_wrapper, &deleteMonitoredItem);

    /* Call the delete callback */
    if(sub->deleteCallback) {
        void *subC = sub->context;
        UA_UInt32 subId = sub->subscriptionId;
        sub->deleteCallback(client, subId, subC);
    }

    /* Remove */
    LIST_REMOVE(sub, listEntry);
    UA_free(sub);
}

static void
__Client_Subscription_processDelete(UA_Client *client,
                                    const UA_DeleteSubscriptionsRequest *request,
                                    const UA_DeleteSubscriptionsResponse *response)  {
    if(response->responseHeader.serviceResult != UA_STATUSCODE_GOOD)
        return;

    /* Check that the request and response size -- use the same index for both */
    if(request->subscriptionIdsSize != response->resultsSize)
        return;

    for(size_t i = 0; i < request->subscriptionIdsSize; i++) {
        if(response->results[i] != UA_STATUSCODE_GOOD &&
           response->results[i] != UA_STATUSCODE_BADSUBSCRIPTIONIDINVALID)
            continue;

        /* Get the Subscription */
        UA_Client_Subscription *sub =
            findSubscriptionById(client, request->subscriptionIds[i]);
        if(!sub) {
            UA_LOG_INFO(client->config.logging, UA_LOGCATEGORY_CLIENT,
                        "No internal representation of subscription %" PRIu32,
                        request->subscriptionIds[i]);
            continue;
        }

        /* Delete the Subscription */
        __Client_Subscription_deleteInternal(client, sub);
    }
}

typedef struct {
    UA_DeleteSubscriptionsRequest request;
    UA_ClientAsyncServiceCallback userCallback;
    void *userData;
} DeleteSubscriptionCallback;

static void
ua_Subscriptions_delete_handler(UA_Client *client, void *data,
                                UA_UInt32 requestId, void *r) {
    UA_DeleteSubscriptionsResponse *response =
        (UA_DeleteSubscriptionsResponse *)r;
    DeleteSubscriptionCallback *dsc =
        (DeleteSubscriptionCallback*)data;

    lockClient(client);

    /* Delete */
    __Client_Subscription_processDelete(client, &dsc->request, response);

    /* Userland Callback */
    dsc->userCallback(client, dsc->userData, requestId, response);

    /* Cleanup */
    UA_DeleteSubscriptionsRequest_clear(&dsc->request);
    UA_free(dsc);

    unlockClient(client);
}

UA_StatusCode
UA_Client_Subscriptions_delete_async(UA_Client *client,
                                     const UA_DeleteSubscriptionsRequest request,
                                     UA_ClientAsyncServiceCallback callback,
                                     void *userdata, UA_UInt32 *requestId) {
    /* Make a copy of the request that persists into the async callback */
    DeleteSubscriptionCallback *dsc = (DeleteSubscriptionCallback*)
        UA_malloc(sizeof(DeleteSubscriptionCallback));
    if(!dsc)
        return UA_STATUSCODE_BADOUTOFMEMORY;
    dsc->userCallback = callback;
    dsc->userData = userdata;
    UA_StatusCode res = UA_DeleteSubscriptionsRequest_copy(&request, &dsc->request);
    if(res != UA_STATUSCODE_GOOD) {
        UA_free(dsc);
        return res;
    }

    /* Make the async call */
    return __UA_Client_AsyncService(client, &request, &UA_TYPES[UA_TYPES_DELETESUBSCRIPTIONSREQUEST],
                                    ua_Subscriptions_delete_handler, &UA_TYPES[UA_TYPES_DELETESUBSCRIPTIONSRESPONSE],
                                    dsc, requestId);
}

UA_DeleteSubscriptionsResponse
UA_Client_Subscriptions_delete(UA_Client *client,
                               const UA_DeleteSubscriptionsRequest request) {
    lockClient(client);

    /* Send the request */
    UA_DeleteSubscriptionsResponse response;
    __Client_Service(client, &request, &UA_TYPES[UA_TYPES_DELETESUBSCRIPTIONSREQUEST],
                     &response, &UA_TYPES[UA_TYPES_DELETESUBSCRIPTIONSRESPONSE]);

    /* Process */
    __Client_Subscription_processDelete(client, &request, &response);

    unlockClient(client);
    return response;
}

UA_StatusCode
UA_Client_Subscriptions_deleteSingle(UA_Client *client, UA_UInt32 subscriptionId) {
    UA_DeleteSubscriptionsRequest request;
    UA_DeleteSubscriptionsRequest_init(&request);
    request.subscriptionIds = &subscriptionId;
    request.subscriptionIdsSize = 1;

    UA_DeleteSubscriptionsResponse response =
        UA_Client_Subscriptions_delete(client, request);

    UA_StatusCode retval = response.responseHeader.serviceResult;
    if(retval != UA_STATUSCODE_GOOD) {
        UA_DeleteSubscriptionsResponse_clear(&response);
        return retval;
    }

    if(response.resultsSize != 1) {
        UA_DeleteSubscriptionsResponse_clear(&response);
        return UA_STATUSCODE_BADINTERNALERROR;
    }

    retval = response.results[0];
    UA_DeleteSubscriptionsResponse_clear(&response);
    return retval;
}

/******************/
/* MonitoredItems */
/******************/

static void
MonitoredItem_delete(UA_Client *client, UA_Client_Subscription *sub,
                     UA_Client_MonitoredItem *mon) {
    UA_LOCK_ASSERT(&client->clientMutex);

    ZIP_REMOVE(MonitorItemsTree, &sub->monitoredItems, mon);
    if(mon->deleteCallback) {
        void *subC = sub->context;
        void *monC = mon->context;
        UA_UInt32 subId = sub->subscriptionId;
        UA_UInt32 monId = mon->monitoredItemId;
        mon->deleteCallback(client, subId, subC, monId, monC);
    }
    UA_free(mon);
}

typedef struct {
    void **contexts;
    UA_Client_DeleteMonitoredItemCallback *deleteCallbacks;
    void **handlingCallbacks;
    UA_CreateMonitoredItemsRequest request;

    /* Notify the user that the async callback was processed */
    UA_ClientAsyncServiceCallback userCallback;
    void *userData;
} MonitoredItems_CreateData;

static void
MonitoredItems_CreateData_clear(UA_Client *client, MonitoredItems_CreateData *data) {
    UA_free(data->contexts);
    UA_free(data->deleteCallbacks);
    UA_free(data->handlingCallbacks);
    UA_CreateMonitoredItemsRequest_clear(&data->request);
}

static void
ua_MonitoredItems_create(UA_Client *client, MonitoredItems_CreateData *data,
                         UA_CreateMonitoredItemsResponse *response) {
    UA_CreateMonitoredItemsRequest *request = &data->request;
    UA_Client_DeleteMonitoredItemCallback *deleteCallbacks = data->deleteCallbacks;

    UA_Client_Subscription *sub = findSubscriptionById(client, data->request.subscriptionId);
    if(!sub)
        goto cleanup;

    if(response->responseHeader.serviceResult != UA_STATUSCODE_GOOD)
        goto cleanup;

    if(response->resultsSize != request->itemsToCreateSize) {
        response->responseHeader.serviceResult = UA_STATUSCODE_BADINTERNALERROR;
        goto cleanup;
    }

    /* Add internally */
    for(size_t i = 0; i < request->itemsToCreateSize; i++) {
        if(response->results[i].statusCode != UA_STATUSCODE_GOOD) {
            void *subC = sub->context;
            UA_UInt32 subId = sub->subscriptionId;
            if(deleteCallbacks[i])
                deleteCallbacks[i](client, subId, subC, 0, data->contexts[i]);
            continue;
        }

        UA_Client_MonitoredItem *newMon = (UA_Client_MonitoredItem *)
            UA_malloc(sizeof(UA_Client_MonitoredItem));
        if(!newMon) {
            void *subC = sub->context;
            UA_UInt32 subId = sub->subscriptionId;
            if(deleteCallbacks[i])
                deleteCallbacks[i](client, subId, subC, 0, data->contexts[i]);
            continue;
        }

        newMon->monitoredItemId = response->results[i].monitoredItemId;
        newMon->clientHandle = request->itemsToCreate[i].requestedParameters.clientHandle;
        newMon->context = data->contexts[i];
        newMon->deleteCallback = deleteCallbacks[i];
        newMon->handler.dataChangeCallback =
            (UA_Client_DataChangeNotificationCallback)(uintptr_t)
                data->handlingCallbacks[i];
        newMon->isEventMonitoredItem =
            (request->itemsToCreate[i].itemToMonitor.attributeId == UA_ATTRIBUTEID_EVENTNOTIFIER);
        ZIP_INSERT(MonitorItemsTree, &sub->monitoredItems, newMon);

        UA_LOG_DEBUG(client->config.logging, UA_LOGCATEGORY_CLIENT,
                     "Subscription %" PRIu32 " | Added a MonitoredItem with handle %" PRIu32,
                     sub->subscriptionId, newMon->clientHandle);
    }
    return;

    /* Adding failed */
 cleanup:
    for(size_t i = 0; i < request->itemsToCreateSize; i++) {
        void *subC = sub ? sub->context : NULL;
        if(deleteCallbacks[i])
            deleteCallbacks[i](client, data->request.subscriptionId,
                               subC, 0, data->contexts[i]);
    }
}

static void
ua_MonitoredItems_create_async_handler(UA_Client *client, void *d, UA_UInt32 requestId,
                                       void *r) {
    UA_CreateMonitoredItemsResponse *response = (UA_CreateMonitoredItemsResponse *)r;
    MonitoredItems_CreateData *data = (MonitoredItems_CreateData *)d;

    lockClient(client);

    ua_MonitoredItems_create(client, data, response);
    MonitoredItems_CreateData_clear(client, data);

    if(data->userCallback)
        data->userCallback(client, data->userData, requestId, response);

    UA_free(data);

    unlockClient(client);
}

static UA_StatusCode
MonitoredItems_CreateData_prepare(UA_Client *client,
                                  const UA_CreateMonitoredItemsRequest *request,
                                  void **contexts, void **handlingCallbacks,
                                  UA_Client_DeleteMonitoredItemCallback *deleteCallbacks,
                                  MonitoredItems_CreateData *data) {
    /* Align arrays and copy over */
    UA_StatusCode retval = UA_STATUSCODE_BADOUTOFMEMORY;
    data->contexts = (void **)UA_calloc(request->itemsToCreateSize, sizeof(void *));
    if(!data->contexts)
        goto cleanup;
    if(contexts)
        memcpy(data->contexts, contexts, request->itemsToCreateSize * sizeof(void *));

    data->deleteCallbacks = (UA_Client_DeleteMonitoredItemCallback *)
        UA_calloc(request->itemsToCreateSize, sizeof(UA_Client_DeleteMonitoredItemCallback));
    if(!data->deleteCallbacks)
        goto cleanup;
    if(deleteCallbacks)
        memcpy(data->deleteCallbacks, deleteCallbacks,
               request->itemsToCreateSize * sizeof(UA_Client_DeleteMonitoredItemCallback));

    data->handlingCallbacks = (void **)
        UA_calloc(request->itemsToCreateSize, sizeof(void *));
    if(!data->handlingCallbacks)
        goto cleanup;
    if(handlingCallbacks)
        memcpy(data->handlingCallbacks, handlingCallbacks,
               request->itemsToCreateSize * sizeof(void *));

    retval = UA_CreateMonitoredItemsRequest_copy(request, &data->request);
    if(retval != UA_STATUSCODE_GOOD)
        goto cleanup;

    /* Set the clientHandle */
    for(size_t i = 0; i < data->request.itemsToCreateSize; i++)
        data->request.itemsToCreate[i].requestedParameters.clientHandle =
            ++client->monitoredItemHandles;

    return UA_STATUSCODE_GOOD;

cleanup:
    MonitoredItems_CreateData_clear(client, data);
    return retval;
}

static void
ua_Client_MonitoredItems_create(UA_Client *client,
                                const UA_CreateMonitoredItemsRequest *request,
                                void **contexts, void **handlingCallbacks,
                                UA_Client_DeleteMonitoredItemCallback *deleteCallbacks,
                                UA_CreateMonitoredItemsResponse *response) {
    UA_CreateMonitoredItemsResponse_init(response);

    if(!request->itemsToCreateSize) {
        response->responseHeader.serviceResult = UA_STATUSCODE_BADINTERNALERROR;
        return;
    }

    /* Test if the subscription is valid */
    UA_Client_Subscription *sub = findSubscriptionById(client, request->subscriptionId);
    if(!sub) {
        response->responseHeader.serviceResult = UA_STATUSCODE_BADSUBSCRIPTIONIDINVALID;
        return;
    }

    MonitoredItems_CreateData data;
    memset(&data, 0, sizeof(MonitoredItems_CreateData));

    UA_StatusCode res =
        MonitoredItems_CreateData_prepare(client, request, contexts, handlingCallbacks,
                                          deleteCallbacks, &data);
    if(res != UA_STATUSCODE_GOOD) {
        response->responseHeader.serviceResult = res;
        return;
    }

    /* Call the service. Use data->request as it contains the client handle
     * information. */
    __Client_Service(client, &data.request,
                     &UA_TYPES[UA_TYPES_CREATEMONITOREDITEMSREQUEST],
                     response, &UA_TYPES[UA_TYPES_CREATEMONITOREDITEMSRESPONSE]);

    /* Add internal representation */
    ua_MonitoredItems_create(client, &data, response);

    MonitoredItems_CreateData_clear(client, &data);
}

static UA_StatusCode
createDataChanges_async(UA_Client *client, const UA_CreateMonitoredItemsRequest request,
                        void **contexts, void **callbacks,
                        UA_Client_DeleteMonitoredItemCallback *deleteCallbacks,
                        UA_ClientAsyncServiceCallback createCallback, void *userdata,
                        UA_UInt32 *requestId) {
    UA_LOCK_ASSERT(&client->clientMutex);

    UA_Client_Subscription *sub = findSubscriptionById(client, request.subscriptionId);
    if(!sub)
        return UA_STATUSCODE_BADSUBSCRIPTIONIDINVALID;

    MonitoredItems_CreateData *data = (MonitoredItems_CreateData *)
        UA_calloc(1, sizeof(MonitoredItems_CreateData));
    if(!data)
        return UA_STATUSCODE_BADOUTOFMEMORY;

    data->userCallback = createCallback;
    data->userData = userdata;

    UA_StatusCode res =
        MonitoredItems_CreateData_prepare(client, &request, contexts,
                                          callbacks, deleteCallbacks, data);
    if(res != UA_STATUSCODE_GOOD) {
        UA_free(data);
        return res;
    }

    return __Client_AsyncService(client, &data->request,
                                 &UA_TYPES[UA_TYPES_CREATEMONITOREDITEMSREQUEST],
                                 ua_MonitoredItems_create_async_handler,
                                 &UA_TYPES[UA_TYPES_CREATEMONITOREDITEMSRESPONSE],
                                 data, requestId);
}

UA_CreateMonitoredItemsResponse
UA_Client_MonitoredItems_createDataChanges(UA_Client *client,
                                           const UA_CreateMonitoredItemsRequest request,
                                           void **contexts,
                                           UA_Client_DataChangeNotificationCallback *callbacks,
                                           UA_Client_DeleteMonitoredItemCallback *deleteCallbacks) {
    UA_CreateMonitoredItemsResponse response;
    lockClient(client);
    ua_Client_MonitoredItems_create(client, &request, contexts, (void **)callbacks,
                                    deleteCallbacks, &response);
    unlockClient(client);
    return response;
}

UA_StatusCode
UA_Client_MonitoredItems_createDataChanges_async(UA_Client *client,
                                                 const UA_CreateMonitoredItemsRequest request,
                                                 void **contexts,
                                                 UA_Client_DataChangeNotificationCallback *callbacks,
                                                 UA_Client_DeleteMonitoredItemCallback *deleteCallbacks,
                                                 UA_ClientAsyncServiceCallback createCallback,
                                                 void *userdata, UA_UInt32 *requestId) {
    lockClient(client);
    UA_StatusCode res =
        createDataChanges_async(client, request, contexts, (void **)callbacks,
                                deleteCallbacks, createCallback, userdata, requestId);
    unlockClient(client);
    return res;
}

UA_MonitoredItemCreateResult
UA_Client_MonitoredItems_createDataChange(UA_Client *client, UA_UInt32 subscriptionId,
                                          UA_TimestampsToReturn timestampsToReturn,
                                          const UA_MonitoredItemCreateRequest item,
                                          void *context,
                                          UA_Client_DataChangeNotificationCallback callback,
                                          UA_Client_DeleteMonitoredItemCallback deleteCallback) {
    UA_CreateMonitoredItemsRequest request;
    UA_CreateMonitoredItemsRequest_init(&request);
    request.subscriptionId = subscriptionId;
    request.timestampsToReturn = timestampsToReturn;
    request.itemsToCreate = (UA_MonitoredItemCreateRequest*)(uintptr_t)&item;
    request.itemsToCreateSize = 1;
    UA_CreateMonitoredItemsResponse response =
       UA_Client_MonitoredItems_createDataChanges(client, request, &context,
                                                   &callback, &deleteCallback);
    UA_MonitoredItemCreateResult result;
    UA_MonitoredItemCreateResult_init(&result);
    if(response.responseHeader.serviceResult != UA_STATUSCODE_GOOD)
        result.statusCode = response.responseHeader.serviceResult;

    if(result.statusCode == UA_STATUSCODE_GOOD &&
       response.resultsSize != 1)
        result.statusCode = UA_STATUSCODE_BADINTERNALERROR;

    if(result.statusCode == UA_STATUSCODE_GOOD)
       UA_MonitoredItemCreateResult_copy(&response.results[0] , &result);
    UA_CreateMonitoredItemsResponse_clear(&response);
    return result;
}

UA_CreateMonitoredItemsResponse
UA_Client_MonitoredItems_createEvents(UA_Client *client,
                                      const UA_CreateMonitoredItemsRequest request,
                                      void **contexts,
                                      UA_Client_EventNotificationCallback *callback,
                                      UA_Client_DeleteMonitoredItemCallback *deleteCallback) {
    UA_CreateMonitoredItemsResponse response;
    lockClient(client);
    ua_Client_MonitoredItems_create(client, &request, contexts, (void **)callback,
                                    deleteCallback, &response);
    unlockClient(client);
    return response;
}

/* Monitor the EventNotifier attribute only */
UA_StatusCode
UA_Client_MonitoredItems_createEvents_async(UA_Client *client,
                                            const UA_CreateMonitoredItemsRequest request,
                                            void **contexts,
                                            UA_Client_EventNotificationCallback *callbacks,
                                            UA_Client_DeleteMonitoredItemCallback *deleteCallbacks,
                                            UA_ClientAsyncServiceCallback createCallback,
                                            void *userdata, UA_UInt32 *requestId) {
    lockClient(client);
    UA_StatusCode res =
        createDataChanges_async(client, request, contexts, (void **)callbacks, deleteCallbacks,
                                createCallback, userdata, requestId);
    unlockClient(client);
    return res;
}

UA_MonitoredItemCreateResult
UA_Client_MonitoredItems_createEvent(UA_Client *client, UA_UInt32 subscriptionId,
                                     UA_TimestampsToReturn timestampsToReturn,
                                     const UA_MonitoredItemCreateRequest item, void *context,
                                     UA_Client_EventNotificationCallback callback,
                                     UA_Client_DeleteMonitoredItemCallback deleteCallback) {
    UA_CreateMonitoredItemsRequest request;
    UA_CreateMonitoredItemsRequest_init(&request);
    request.subscriptionId = subscriptionId;
    request.timestampsToReturn = timestampsToReturn;
    request.itemsToCreate = (UA_MonitoredItemCreateRequest*)(uintptr_t)&item;
    request.itemsToCreateSize = 1;
    UA_CreateMonitoredItemsResponse response =
       UA_Client_MonitoredItems_createEvents(client, request, &context,
                                             &callback, &deleteCallback);
    UA_StatusCode retval = response.responseHeader.serviceResult;
    UA_MonitoredItemCreateResult result;
    UA_MonitoredItemCreateResult_init(&result);
    if(retval != UA_STATUSCODE_GOOD) {
        UA_CreateMonitoredItemsResponse_clear(&response);
        result.statusCode = retval;
        return result;
    }
    UA_MonitoredItemCreateResult_copy(response.results , &result);
    UA_CreateMonitoredItemsResponse_clear(&response);
    return result;
}

static void
ua_MonitoredItems_delete(UA_Client *client, UA_Client_Subscription *sub,
                         const UA_DeleteMonitoredItemsRequest *request,
                         const UA_DeleteMonitoredItemsResponse *response) {
#ifdef __clang_analyzer__
    return;
#endif

    /* Loop over deleted MonitoredItems */
    struct UA_Client_MonitoredItem_ForDelete deleteMonitoredItem;
    memset(&deleteMonitoredItem, 0, sizeof(struct UA_Client_MonitoredItem_ForDelete));
    deleteMonitoredItem.client = client;
    deleteMonitoredItem.sub = sub;

    for(size_t i = 0; i < response->resultsSize; i++) {
        if(response->results[i] != UA_STATUSCODE_GOOD &&
           response->results[i] != UA_STATUSCODE_BADMONITOREDITEMIDINVALID) {
            continue;
        }
        deleteMonitoredItem.monitoredItemId = &request->monitoredItemIds[i];
        /* Delete the internal representation */
        ZIP_ITER(MonitorItemsTree,&sub->monitoredItems,
                 UA_MonitoredItem_delete_wrapper, &deleteMonitoredItem);
    }
}

static void
ua_MonitoredItems_delete_handler(UA_Client *client, void *d, UA_UInt32 requestId, void *r) {
    UA_Client_Subscription *sub = NULL;
    CustomCallback *cc = (CustomCallback *)d;
    UA_DeleteMonitoredItemsResponse *response = (UA_DeleteMonitoredItemsResponse *)r;
    UA_DeleteMonitoredItemsRequest *request =
        (UA_DeleteMonitoredItemsRequest *)cc->clientData;

    lockClient(client);

    if(response->responseHeader.serviceResult != UA_STATUSCODE_GOOD)
        goto cleanup;

    sub = findSubscriptionById(client, request->subscriptionId);
    if(!sub) {
        UA_LOG_INFO(client->config.logging, UA_LOGCATEGORY_CLIENT,
                    "No internal representation of subscription %" PRIu32,
                    request->subscriptionId);
        goto cleanup;
    }

    /* Delete MonitoredItems from the internal representation */
    ua_MonitoredItems_delete(client, sub, request, response);

cleanup:
    if(cc->userCallback)
        cc->userCallback(client, cc->userData, requestId, response);
    UA_DeleteMonitoredItemsRequest_delete(request);
    UA_free(cc);

    unlockClient(client);
}

UA_DeleteMonitoredItemsResponse
UA_Client_MonitoredItems_delete(UA_Client *client,
                                const UA_DeleteMonitoredItemsRequest request) {
    /* Send the request */
    UA_DeleteMonitoredItemsResponse response;
    __UA_Client_Service(client, &request, &UA_TYPES[UA_TYPES_DELETEMONITOREDITEMSREQUEST],
                        &response, &UA_TYPES[UA_TYPES_DELETEMONITOREDITEMSRESPONSE]);

    /* A problem occured remote? */
    if(response.responseHeader.serviceResult != UA_STATUSCODE_GOOD)
        return response;

    lockClient(client);

    /* Find the internal subscription representation */
    UA_Client_Subscription *sub = findSubscriptionById(client, request.subscriptionId);
    if(!sub) {
        UA_LOG_INFO(client->config.logging, UA_LOGCATEGORY_CLIENT,
                    "No internal representation of subscription %" PRIu32,
                    request.subscriptionId);
        unlockClient(client);
        return response;
    }

    /* Remove MonitoredItems in the internal representation */
    ua_MonitoredItems_delete(client, sub, &request, &response);

    unlockClient(client);

    return response;
}

UA_StatusCode
UA_Client_MonitoredItems_delete_async(UA_Client *client,
                                      const UA_DeleteMonitoredItemsRequest request,
                                      UA_ClientAsyncServiceCallback callback,
                                      void *userdata, UA_UInt32 *requestId) {
    /* Send the request */
    CustomCallback *cc = (CustomCallback *)UA_calloc(1, sizeof(CustomCallback));
    if(!cc)
        return UA_STATUSCODE_BADOUTOFMEMORY;

    UA_DeleteMonitoredItemsRequest *req_copy = UA_DeleteMonitoredItemsRequest_new();
    if(!req_copy) {
        UA_free(cc);
        return UA_STATUSCODE_BADOUTOFMEMORY;
    }

    UA_DeleteMonitoredItemsRequest_copy(&request, req_copy);
    cc->clientData = req_copy;
    cc->userCallback = callback;
    cc->userData = userdata;

    return __UA_Client_AsyncService(client, &request, &UA_TYPES[UA_TYPES_DELETEMONITOREDITEMSREQUEST],
                                    ua_MonitoredItems_delete_handler,
                                    &UA_TYPES[UA_TYPES_DELETEMONITOREDITEMSRESPONSE], cc, requestId);
}

UA_StatusCode
UA_Client_MonitoredItems_deleteSingle(UA_Client *client, UA_UInt32 subscriptionId,
                                      UA_UInt32 monitoredItemId) {
    UA_DeleteMonitoredItemsRequest request;
    UA_DeleteMonitoredItemsRequest_init(&request);
    request.subscriptionId = subscriptionId;
    request.monitoredItemIds = &monitoredItemId;
    request.monitoredItemIdsSize = 1;

    UA_DeleteMonitoredItemsResponse response =
        UA_Client_MonitoredItems_delete(client, request);

    UA_StatusCode retval = response.responseHeader.serviceResult;
    if(retval != UA_STATUSCODE_GOOD) {
        UA_DeleteMonitoredItemsResponse_clear(&response);
        return retval;
    }

    if(response.resultsSize != 1) {
        UA_DeleteMonitoredItemsResponse_clear(&response);
        return UA_STATUSCODE_BADINTERNALERROR;
    }

    retval = response.results[0];
    UA_DeleteMonitoredItemsResponse_clear(&response);
    return retval;
}

static void *
UA_MonitoredItem_change_clientHandle_wrapper(void *data, UA_Client_MonitoredItem *mon) {
    UA_MonitoredItemModifyRequest *monitoredItemModifyRequest =
        (UA_MonitoredItemModifyRequest *)data;
    if(monitoredItemModifyRequest &&
       mon->monitoredItemId == monitoredItemModifyRequest->monitoredItemId)
        monitoredItemModifyRequest->requestedParameters.clientHandle = mon->clientHandle;
    return NULL;
}

static void
UA_MonitoredItem_change_clientHandle(UA_Client_Subscription *sub,
                                     UA_ModifyMonitoredItemsRequest *request) {
    for(size_t i = 0; i < request->itemsToModifySize; ++i) {
        ZIP_ITER(MonitorItemsTree, &sub->monitoredItems,
                 UA_MonitoredItem_change_clientHandle_wrapper,
                 &request->itemsToModify[i]);
    }
}

UA_ModifyMonitoredItemsResponse
UA_Client_MonitoredItems_modify(UA_Client *client,
                                const UA_ModifyMonitoredItemsRequest request) {
    UA_ModifyMonitoredItemsResponse response;
    UA_ModifyMonitoredItemsResponse_init(&response);

<<<<<<< HEAD
    UA_LOCK(&client->clientMutex);
    UA_Client_Subscription *sub = findSubscriptionById(client, request.subscriptionId);
=======
    lockClient(client);
    UA_Client_Subscription *sub = findSubscription(client, request.subscriptionId);
>>>>>>> 4f6d0c98
    if(!sub) {
        unlockClient(client);
        response.responseHeader.serviceResult = UA_STATUSCODE_BADSUBSCRIPTIONIDINVALID;
        return response;
    }

    UA_ModifyMonitoredItemsRequest modifiedRequest;
    UA_ModifyMonitoredItemsRequest_copy(&request, &modifiedRequest);
    UA_MonitoredItem_change_clientHandle(sub, &modifiedRequest);

    __Client_Service(client, &modifiedRequest,
                     &UA_TYPES[UA_TYPES_MODIFYMONITOREDITEMSREQUEST], &response,
                     &UA_TYPES[UA_TYPES_MODIFYMONITOREDITEMSRESPONSE]);

    unlockClient(client);
    UA_ModifyMonitoredItemsRequest_clear(&modifiedRequest);
    return response;
}

UA_StatusCode
UA_Client_MonitoredItems_modify_async(UA_Client *client,
                                      const UA_ModifyMonitoredItemsRequest request,
                                      UA_ClientAsyncServiceCallback callback,
                                      void *userdata, UA_UInt32 *requestId) {
<<<<<<< HEAD
    UA_LOCK(&client->clientMutex);
    UA_Client_Subscription *sub = findSubscriptionById(client, request.subscriptionId);
=======
    lockClient(client);
    UA_Client_Subscription *sub = findSubscription(client, request.subscriptionId);
>>>>>>> 4f6d0c98
    if(!sub) {
        unlockClient(client);
        return UA_STATUSCODE_BADSUBSCRIPTIONIDINVALID;
    }

    UA_ModifyMonitoredItemsRequest modifiedRequest;
    UA_ModifyMonitoredItemsRequest_copy(&request, &modifiedRequest);
    UA_MonitoredItem_change_clientHandle(sub, &modifiedRequest);

    UA_StatusCode statusCode = __Client_AsyncService(
        client, &modifiedRequest, &UA_TYPES[UA_TYPES_MODIFYMONITOREDITEMSREQUEST],
        callback, &UA_TYPES[UA_TYPES_MODIFYMONITOREDITEMSRESPONSE], userdata, requestId);

    unlockClient(client);
    UA_ModifyMonitoredItemsRequest_clear(&modifiedRequest);
    return statusCode;
}

static void *
ua_MonitoredItem_findByID(void *data, UA_Client_MonitoredItem *mon) {
	UA_UInt32 monitorId = *(UA_UInt32*)data;
	if (monitorId && (mon->monitoredItemId == monitorId)) {
		return mon;
	}
	return NULL;
}

static UA_Client_MonitoredItem
*findMonitoredItemById(UA_Client_Subscription *sub, UA_UInt32 monitoredItemId)
{
	return (UA_Client_MonitoredItem *)
		ZIP_ITER(MonitorItemsTree, &sub->monitoredItems, ua_MonitoredItem_findByID, &monitoredItemId);
}

UA_StatusCode
UA_Client_MonitoredItem_getContext(UA_Client *client, UA_UInt32 subscriptionId, UA_UInt32 monitoredItemId, void **monContext)
{
	if (!client || !monContext)
		return UA_STATUSCODE_BADINVALIDARGUMENT;

	*monContext = NULL;

	UA_LOCK(&client->clientMutex);
	UA_Client_Subscription *sub = findSubscriptionById(client, subscriptionId);
	if (!sub) {
		UA_UNLOCK(&client->clientMutex);
		return UA_STATUSCODE_BADSUBSCRIPTIONIDINVALID;
	}

	UA_StatusCode status = UA_STATUSCODE_BADMONITOREDITEMIDINVALID;
	UA_Client_MonitoredItem *monItem = findMonitoredItemById(sub, monitoredItemId);
	if (monItem) {
		*monContext = monItem->context;
		status = UA_STATUSCODE_GOOD;
	}
	UA_UNLOCK(&client->clientMutex);
	return status;
}

UA_StatusCode
UA_Client_MonitoredItem_setContext(UA_Client *client, UA_UInt32 subscriptionId, UA_UInt32 monitoredItemId, void *monContext)
{
	if (!client)
		return UA_STATUSCODE_BADINVALIDARGUMENT;

	UA_LOCK(&client->clientMutex);
	UA_Client_Subscription *sub = findSubscriptionById(client, subscriptionId);
	if (!sub) {
		UA_UNLOCK(&client->clientMutex);
		return UA_STATUSCODE_BADSUBSCRIPTIONIDINVALID;
	}

	UA_StatusCode status = UA_STATUSCODE_BADMONITOREDITEMIDINVALID;
	UA_Client_MonitoredItem *monItem = findMonitoredItemById(sub, monitoredItemId);
	if (monItem) {
		monItem->context = monContext;
		status = UA_STATUSCODE_GOOD;
	}
	UA_UNLOCK(&client->clientMutex);
	return status;
}

/*************************************/
/* Async Processing of Notifications */
/*************************************/

/* Assume the request is already initialized */
UA_StatusCode
__Client_preparePublishRequest(UA_Client *client, UA_PublishRequest *request) {
    UA_LOCK_ASSERT(&client->clientMutex);

    /* Count acks */
    UA_Client_NotificationsAckNumber *ack;
    LIST_FOREACH(ack, &client->pendingNotificationsAcks, listEntry)
        ++request->subscriptionAcknowledgementsSize;

    /* Create the array. Returns a sentinel pointer if the length is zero. */
    request->subscriptionAcknowledgements = (UA_SubscriptionAcknowledgement*)
        UA_Array_new(request->subscriptionAcknowledgementsSize,
                     &UA_TYPES[UA_TYPES_SUBSCRIPTIONACKNOWLEDGEMENT]);
    if(!request->subscriptionAcknowledgements) {
        request->subscriptionAcknowledgementsSize = 0;
        return UA_STATUSCODE_BADOUTOFMEMORY;
    }

    size_t i = 0;
    UA_Client_NotificationsAckNumber *ack_tmp;
    LIST_FOREACH_SAFE(ack, &client->pendingNotificationsAcks, listEntry, ack_tmp) {
        request->subscriptionAcknowledgements[i].sequenceNumber = ack->subAck.sequenceNumber;
        request->subscriptionAcknowledgements[i].subscriptionId = ack->subAck.subscriptionId;
        ++i;
        LIST_REMOVE(ack, listEntry);
        UA_free(ack);
    }
    return UA_STATUSCODE_GOOD;
}

/* According to OPC Unified Architecture, Part 4 5.13.1.1 i) */
/* The value 0 is never used for the sequence number         */
static UA_UInt32
__nextSequenceNumber(UA_UInt32 sequenceNumber) {
    UA_UInt32 nextSequenceNumber = sequenceNumber + 1;
    if(nextSequenceNumber == 0)
        nextSequenceNumber = 1;
    return nextSequenceNumber;
}

static void
processDataChangeNotification(UA_Client *client, UA_Client_Subscription *sub,
                              UA_DataChangeNotification *dataChangeNotification) {
    UA_LOCK_ASSERT(&client->clientMutex);

    for(size_t j = 0; j < dataChangeNotification->monitoredItemsSize; ++j) {
        UA_MonitoredItemNotification *min = &dataChangeNotification->monitoredItems[j];

        /* Find the MonitoredItem */
        UA_Client_MonitoredItem *mon;
        UA_Client_MonitoredItem dummy;
        dummy.clientHandle = min->clientHandle;
        mon = ZIP_FIND(MonitorItemsTree, &sub->monitoredItems, &dummy);

        if(!mon) {
            UA_LOG_WARNING(client->config.logging, UA_LOGCATEGORY_CLIENT,
                           "Could not process a notification with clienthandle %" PRIu32
                           " on subscription %" PRIu32, min->clientHandle, sub->subscriptionId);
            continue;
        }

        if(mon->isEventMonitoredItem) {
            UA_LOG_WARNING(client->config.logging, UA_LOGCATEGORY_CLIENT,
                           "MonitoredItem is configured for Events. But received a "
                           "DataChangeNotification.");
            continue;
        }

        if(mon->handler.dataChangeCallback) {
            void *subC = sub->context;
            void *monC = mon->context;
            UA_UInt32 subId = sub->subscriptionId;
            UA_UInt32 monId = mon->monitoredItemId;
            mon->handler.dataChangeCallback(client, subId, subC, monId, monC, &min->value);
        }
    }
}

static void
processEventNotification(UA_Client *client, UA_Client_Subscription *sub,
                         UA_EventNotificationList *eventNotificationList) {
    UA_LOCK_ASSERT(&client->clientMutex);

    for(size_t j = 0; j < eventNotificationList->eventsSize; ++j) {
        UA_EventFieldList *eventFieldList = &eventNotificationList->events[j];

        /* Find the MonitoredItem */
        UA_Client_MonitoredItem *mon;
        UA_Client_MonitoredItem dummy;
        dummy.clientHandle = eventFieldList->clientHandle;
        mon = ZIP_FIND(MonitorItemsTree, &sub->monitoredItems, &dummy);

        if(!mon) {
            UA_LOG_DEBUG(client->config.logging, UA_LOGCATEGORY_CLIENT,
                         "Could not process a notification with clienthandle %" PRIu32
                         " on subscription %" PRIu32, eventFieldList->clientHandle,
                         sub->subscriptionId);
            continue;
        }

        if(!mon->isEventMonitoredItem) {
            UA_LOG_DEBUG(client->config.logging, UA_LOGCATEGORY_CLIENT,
                         "MonitoredItem is configured for DataChanges. But received a "
                         "EventNotification.");
            continue;
        }

        void *subC = sub->context;
        void *monC = mon->context;
        UA_UInt32 subId = sub->subscriptionId;
        UA_UInt32 monId = mon->monitoredItemId;
        mon->handler.eventCallback(client, subId, subC, monId, monC,
                                   eventFieldList->eventFieldsSize,
                                   eventFieldList->eventFields);
    }
}

static void
processNotificationMessage(UA_Client *client, UA_Client_Subscription *sub,
                           UA_ExtensionObject *msg) {
    UA_LOCK_ASSERT(&client->clientMutex);

    if(msg->encoding != UA_EXTENSIONOBJECT_DECODED)
        return;

    /* Handle DataChangeNotification */
    if(msg->content.decoded.type == &UA_TYPES[UA_TYPES_DATACHANGENOTIFICATION]) {
        UA_DataChangeNotification *dataChangeNotification =
            (UA_DataChangeNotification *)msg->content.decoded.data;
        processDataChangeNotification(client, sub, dataChangeNotification);
        return;
    }

    /* Handle EventNotification */
    if(msg->content.decoded.type == &UA_TYPES[UA_TYPES_EVENTNOTIFICATIONLIST]) {
        UA_EventNotificationList *eventNotificationList =
            (UA_EventNotificationList *)msg->content.decoded.data;
        processEventNotification(client, sub, eventNotificationList);
        return;
    }

    /* Handle StatusChangeNotification */
    if(msg->content.decoded.type == &UA_TYPES[UA_TYPES_STATUSCHANGENOTIFICATION]) {
        if(sub->statusChangeCallback) {
            void *subC = sub->context;
            UA_UInt32 subId = sub->subscriptionId;
            sub->statusChangeCallback(client, subId, subC,
                                      (UA_StatusChangeNotification*)msg->content.decoded.data);
        } else {
            UA_LOG_WARNING(client->config.logging, UA_LOGCATEGORY_CLIENT,
                           "Dropped a StatusChangeNotification since no "
                           "callback is registered");
        }
        return;
    }

    UA_LOG_WARNING(client->config.logging, UA_LOGCATEGORY_CLIENT,
                   "Unknown notification message type");
}

static void
__Client_Subscriptions_processPublishResponse(UA_Client *client, UA_PublishRequest *request,
                                              UA_PublishResponse *response) {
    UA_LOCK_ASSERT(&client->clientMutex);

    UA_NotificationMessage *msg = &response->notificationMessage;

    client->currentlyOutStandingPublishRequests--;

    if(response->responseHeader.serviceResult == UA_STATUSCODE_BADTOOMANYPUBLISHREQUESTS) {
        if(client->config.outStandingPublishRequests > 1) {
            client->config.outStandingPublishRequests--;
            UA_LOG_WARNING(client->config.logging, UA_LOGCATEGORY_CLIENT,
                           "Too many publishrequest, reduce outStandingPublishRequests "
                           "to %" PRId16, client->config.outStandingPublishRequests);
        } else {
            UA_LOG_WARNING(client->config.logging, UA_LOGCATEGORY_CLIENT,
                           "Too many publishrequest when outStandingPublishRequests = 1");
            UA_Client_Subscriptions_deleteSingle(client, response->subscriptionId);
        }
        return;
    }

    if(response->responseHeader.serviceResult == UA_STATUSCODE_BADSHUTDOWN)
        return;

    if(response->responseHeader.serviceResult == UA_STATUSCODE_BADNOSUBSCRIPTION) 
    {
        UA_LOG_WARNING(client->config.logging, UA_LOGCATEGORY_CLIENT,
                       "Received BadNoSubscription, delete internal information about subscription");
        UA_Client_Subscription *sub = findSubscriptionById(client, response->subscriptionId);
        if(sub != NULL)
            __Client_Subscription_deleteInternal(client, sub);
        return;
    }

    if(!LIST_FIRST(&client->subscriptions)) {
        response->responseHeader.serviceResult = UA_STATUSCODE_BADNOSUBSCRIPTION;
        return;
    }

    UA_Client_Subscription *sub = findSubscriptionById(client, response->subscriptionId);
    if(!sub) {
        response->responseHeader.serviceResult = UA_STATUSCODE_BADINTERNALERROR;
        UA_LOG_WARNING(client->config.logging, UA_LOGCATEGORY_CLIENT,
                       "Received Publish Response for a non-existant subscription");
        return;
    }

    if(response->responseHeader.serviceResult == UA_STATUSCODE_BADSESSIONCLOSED) {
        if(client->sessionState != UA_SESSIONSTATE_ACTIVATED) {
            UA_LOG_WARNING(client->config.logging, UA_LOGCATEGORY_CLIENT,
                           "Received Publish Response with code %s",
                           UA_StatusCode_name(response->responseHeader.serviceResult));
            __Client_Subscription_deleteInternal(client, sub);
        }
        return;
    }

    if(response->responseHeader.serviceResult == UA_STATUSCODE_BADTIMEOUT) {
        if(client->config.subscriptionInactivityCallback) {
            void *subC = sub->context;
            UA_UInt32 subId = sub->subscriptionId;
            client->config.subscriptionInactivityCallback(client, subId, subC);
        }
        UA_LOG_WARNING(client->config.logging, UA_LOGCATEGORY_CLIENT,
                       "Received Timeout for Publish Response");
        return;
    }

    if(response->responseHeader.serviceResult != UA_STATUSCODE_GOOD) {
        UA_LOG_WARNING(client->config.logging, UA_LOGCATEGORY_CLIENT,
                       "Received Publish Response with code %s",
                       UA_StatusCode_name(response->responseHeader.serviceResult));
        return;
    }

    UA_EventLoop *el = client->config.eventLoop;
    sub->lastActivity = el->dateTime_nowMonotonic(el);

    /* Detect missing message - OPC Unified Architecture, Part 4 5.13.1.1 e) */
    if(__nextSequenceNumber(sub->sequenceNumber) != msg->sequenceNumber) {
        UA_LOG_WARNING(client->config.logging, UA_LOGCATEGORY_CLIENT,
                       "Invalid subscription sequence number: expected %" PRIu32
                       " but got %" PRIu32, __nextSequenceNumber(sub->sequenceNumber),
                       msg->sequenceNumber);
        /* This is an error. But we do not abort the connection. Some server
         * SDKs misbehave from time to time and send out-of-order sequence
         * numbers. (Probably some multi-threading synchronization issue.) */
        /* UA_Client_disconnect(client);
           return; */
    }
    /* According to f), a keep-alive message contains no notifications and has
     * the sequence number of the next NotificationMessage that is to be sent =>
     * More than one consecutive keep-alive message or a NotificationMessage
     * following a keep-alive message will share the same sequence number. */
    if (msg->notificationDataSize)
        sub->sequenceNumber = msg->sequenceNumber;

    /* Process the notification messages */
    for(size_t k = 0; k < msg->notificationDataSize; ++k)
        processNotificationMessage(client, sub, &msg->notificationData[k]);

    /* Add to the list of pending acks */
    for(size_t i = 0; i < response->availableSequenceNumbersSize; i++) {
        if(response->availableSequenceNumbers[i] != msg->sequenceNumber)
            continue;
        UA_Client_NotificationsAckNumber *tmpAck = (UA_Client_NotificationsAckNumber*)
            UA_malloc(sizeof(UA_Client_NotificationsAckNumber));
        if(!tmpAck) {
            UA_LOG_WARNING(client->config.logging, UA_LOGCATEGORY_CLIENT,
                           "Not enough memory to store the acknowledgement for a publish "
                           "message on subscription %" PRIu32, sub->subscriptionId);
            break;
        }
        tmpAck->subAck.sequenceNumber = msg->sequenceNumber;
        tmpAck->subAck.subscriptionId = sub->subscriptionId;
        LIST_INSERT_HEAD(&client->pendingNotificationsAcks, tmpAck, listEntry);
        break;
    }
}

static void
processPublishResponseAsync(UA_Client *client, void *userdata,
                            UA_UInt32 requestId, void *response) {
    UA_PublishRequest *req = (UA_PublishRequest*)userdata;
    UA_PublishResponse *res = (UA_PublishResponse*)response;

    lockClient(client);

    /* Process the response */
    __Client_Subscriptions_processPublishResponse(client, req, res);

    /* Delete the cached request */
    UA_PublishRequest_delete(req);

    /* Fill up the outstanding publish requests */
    __Client_Subscriptions_backgroundPublish(client);

    unlockClient(client);
}

void
__Client_Subscriptions_clear(UA_Client *client) {
    UA_Client_NotificationsAckNumber *n;
    UA_Client_NotificationsAckNumber *tmp;
    LIST_FOREACH_SAFE(n, &client->pendingNotificationsAcks, listEntry, tmp) {
        LIST_REMOVE(n, listEntry);
        UA_free(n);
    }

    UA_Client_Subscription *sub;
    UA_Client_Subscription *tmps;
    LIST_FOREACH_SAFE(sub, &client->subscriptions, listEntry, tmps)
        __Client_Subscription_deleteInternal(client, sub); /* force local removal */

    client->monitoredItemHandles = 0;
}

void
__Client_Subscriptions_backgroundPublishInactivityCheck(UA_Client *client) {
    UA_LOCK_ASSERT(&client->clientMutex);

    if(client->sessionState < UA_SESSIONSTATE_ACTIVATED)
        return;

    /* Is the lack of responses the client's fault? */
    if(client->currentlyOutStandingPublishRequests == 0)
        return;

    UA_EventLoop *el = client->config.eventLoop;
    UA_DateTime nowm = el->dateTime_nowMonotonic(el);

    UA_Client_Subscription *sub;
    LIST_FOREACH(sub, &client->subscriptions, listEntry) {
        UA_DateTime maxSilence = (UA_DateTime)
            ((sub->publishingInterval * sub->maxKeepAliveCount) +
             client->config.timeout) * UA_DATETIME_MSEC;
        if(maxSilence + sub->lastActivity < nowm) {
            /* Reset activity */
            sub->lastActivity = nowm;

            if(client->config.subscriptionInactivityCallback) {
                void *subC = sub->context;
                UA_UInt32 subId = sub->subscriptionId;
                client->config.subscriptionInactivityCallback(client, subId, subC);
            }
            UA_LOG_WARNING(client->config.logging, UA_LOGCATEGORY_CLIENT,
                           "Inactivity for Subscription %" PRIu32 ".", sub->subscriptionId);
        }
    }
}

void
__Client_Subscriptions_backgroundPublish(UA_Client *client) {
    UA_LOCK_ASSERT(&client->clientMutex);

    if(client->sessionState != UA_SESSIONSTATE_ACTIVATED)
        return;

    /* The session must have at least one subscription */
    if(!LIST_FIRST(&client->subscriptions))
        return;

    while(client->currentlyOutStandingPublishRequests < client->config.outStandingPublishRequests) {
        UA_PublishRequest *request = UA_PublishRequest_new();
        if(!request)
            return;

        /* Publish requests are valid for 10 minutes */
        request->requestHeader.timeoutHint = 10 * 60 * 1000;

        UA_StatusCode retval = __Client_preparePublishRequest(client, request);
        if(retval != UA_STATUSCODE_GOOD) {
            UA_PublishRequest_delete(request);
            return;
        }

        retval = __Client_AsyncService(client, request,
                                         &UA_TYPES[UA_TYPES_PUBLISHREQUEST],
                                         processPublishResponseAsync,
                                         &UA_TYPES[UA_TYPES_PUBLISHRESPONSE],
                                         (void*)request, NULL);
        if(retval != UA_STATUSCODE_GOOD) {
            UA_PublishRequest_delete(request);
            return;
        }

        client->currentlyOutStandingPublishRequests++;
    }
}<|MERGE_RESOLUTION|>--- conflicted
+++ resolved
@@ -243,13 +243,8 @@
     UA_ModifySubscriptionResponse_init(&response);
 
     /* Find the internal representation */
-<<<<<<< HEAD
-    UA_LOCK(&client->clientMutex);
+    lockClient(client);
     UA_Client_Subscription *sub = findSubscriptionById(client, request.subscriptionId);
-=======
-    lockClient(client);
-    UA_Client_Subscription *sub = findSubscription(client, request.subscriptionId);
->>>>>>> 4f6d0c98
     if(!sub) {
         unlockClient(client);
         response.responseHeader.serviceResult = UA_STATUSCODE_BADSUBSCRIPTIONIDINVALID;
@@ -278,15 +273,9 @@
                                      const UA_ModifySubscriptionRequest request,
                                      UA_ClientAsyncServiceCallback callback,
                                      void *userdata, UA_UInt32 *requestId) {
-<<<<<<< HEAD
-    UA_LOCK(&client->clientMutex);
+    lockClient(client);
+
     UA_Client_Subscription *sub = findSubscriptionById(client, request.subscriptionId);
-=======
-    lockClient(client);
-
-    /* Find the internal representation */
-    UA_Client_Subscription *sub = findSubscription(client, request.subscriptionId);
->>>>>>> 4f6d0c98
     if(!sub) {
         unlockClient(client);
         return UA_STATUSCODE_BADSUBSCRIPTIONIDINVALID;
@@ -1013,13 +1002,8 @@
     UA_ModifyMonitoredItemsResponse response;
     UA_ModifyMonitoredItemsResponse_init(&response);
 
-<<<<<<< HEAD
-    UA_LOCK(&client->clientMutex);
+    lockClient(client);
     UA_Client_Subscription *sub = findSubscriptionById(client, request.subscriptionId);
-=======
-    lockClient(client);
-    UA_Client_Subscription *sub = findSubscription(client, request.subscriptionId);
->>>>>>> 4f6d0c98
     if(!sub) {
         unlockClient(client);
         response.responseHeader.serviceResult = UA_STATUSCODE_BADSUBSCRIPTIONIDINVALID;
@@ -1044,13 +1028,9 @@
                                       const UA_ModifyMonitoredItemsRequest request,
                                       UA_ClientAsyncServiceCallback callback,
                                       void *userdata, UA_UInt32 *requestId) {
-<<<<<<< HEAD
-    UA_LOCK(&client->clientMutex);
+    lockClient(client);
+
     UA_Client_Subscription *sub = findSubscriptionById(client, request.subscriptionId);
-=======
-    lockClient(client);
-    UA_Client_Subscription *sub = findSubscription(client, request.subscriptionId);
->>>>>>> 4f6d0c98
     if(!sub) {
         unlockClient(client);
         return UA_STATUSCODE_BADSUBSCRIPTIONIDINVALID;
