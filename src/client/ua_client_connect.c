/* This Source Code Form is subject to the terms of the Mozilla Public
 * License, v. 2.0. If a copy of the MPL was not distributed with this
 * file, You can obtain one at http://mozilla.org/MPL/2.0/.
 *
 *    Copyright 2017-2022 (c) Fraunhofer IOSB (Author: Julius Pfrommer)
 *    Copyright 2017-2019 (c) Fraunhofer IOSB (Author: Mark Giraud)
 */

#include <open62541/transport_generated.h>
#include <open62541/transport_generated_handling.h>

#include "ua_client_internal.h"
#include "ua_types_encoding_binary.h"

/* Some OPC UA servers only return all Endpoints if the EndpointURL used during
 * the HEL/ACK handshake exactly matches -- including the path following the
 * address and port! Hence for the first connection we only call FindServers and
 * reopen a new TCP connection using then EndpointURL found there.
 *
 * The overall process is this:
 * - Connect with the EndpointURL provided by the user (HEL/ACK)
 * - Call FindServers
 *   - If one of the results has an exactly matching EndpointUrl, continue.
 *   - Otherwise select a matching server, update the endpointURL member of
 *     UA_Client and reconnect.
 * - Call GetEndpoints and select an Endpoint
 * - Open a SecureChannel and Session for that Endpoint
 */

#define UA_MINMESSAGESIZE 8192
#define UA_SESSION_LOCALNONCELENGTH 32
#define MAX_DATA_SIZE 4096
#define REVERSE_CONNECT_INDICATOR (void *)(uintptr_t)0xFFFFFFFF

static void initConnect(UA_Client *client);
static UA_StatusCode createSessionAsync(UA_Client *client);

/* Get the EndpointUrl to be used right now.
 * This is adjusted during the discovery process.
 * We fall back if connecting to an EndpointUrl fails. */
static UA_String
getEndpointUrl(UA_Client *client) {
    if(client->config.endpoint.endpointUrl.length > 0) {
        return client->config.endpoint.endpointUrl;
    } else if(client->discoveryUrl.length > 0) {
        return client->discoveryUrl;
    } else {
        return client->config.endpointUrl;
    }
}

/* If an EndpointUrl doesn't work (TCP connection fails), fall back to the
 * initial EndpointUrl */
static UA_StatusCode
fallbackEndpointUrl(UA_Client* client) {
    /* Cannot fallback, the initial EndpointUrl is already in use */
    UA_String currentUrl = getEndpointUrl(client);
    if(UA_String_equal(&currentUrl, &client->config.endpointUrl)) {
        UA_LOG_ERROR(client->config.logging, UA_LOGCATEGORY_CLIENT,
                     "Could not open a TCP connection to the Endpoint at %.*s",
                     (int)client->config.endpointUrl.length,
                     client->config.endpointUrl.data);
        return UA_STATUSCODE_BADCONNECTIONREJECTED;
    }

    if(client->config.endpoint.endpointUrl.length > 0) {
        /* Overwrite the EndpointUrl of the Endpoint */
        UA_LOG_WARNING(client->config.logging, UA_LOGCATEGORY_CLIENT,
                       "Could not open a TCP connection to the Endpoint at %.*s. "
                       "Overriding the endpoint description with the initial "
                       "EndpointUrl at %.*s.",
                       (int)client->config.endpoint.endpointUrl.length,
                       client->config.endpoint.endpointUrl.data,
                       (int)client->config.endpointUrl.length,
                       client->config.endpointUrl.data);
        UA_String_clear(&client->config.endpoint.endpointUrl);
        return UA_String_copy(&client->config.endpointUrl,
                              &client->config.endpoint.endpointUrl);
    } else {
        /* Overwrite the DiscoveryUrl returned by FindServers */
        UA_LOG_WARNING(client->config.logging, UA_LOGCATEGORY_CLIENT,
                       "The DiscoveryUrl returned by the FindServers service (%.*s) "
                       "could not be connected. Continuing with the initial EndpointUrl "
                       "%.*s for the GetEndpoints service.",
                       (int)client->config.endpointUrl.length,
                       client->config.endpointUrl.data,
                       (int)client->config.endpointUrl.length,
                       client->config.endpointUrl.data);
        UA_String_clear(&client->discoveryUrl);
        return UA_String_copy(&client->config.endpointUrl, &client->discoveryUrl);
    }
}

static UA_SecurityPolicy *
getSecurityPolicy(UA_Client *client, UA_String policyUri) {
    for(size_t i = 0; i < client->config.securityPoliciesSize; i++) {
        if(UA_String_equal(&policyUri, &client->config.securityPolicies[i].policyUri))
            return &client->config.securityPolicies[i];
    }
    return NULL;
}

static UA_SecurityPolicy *
getAuthSecurityPolicy(UA_Client *client, UA_String policyUri) {
    for(size_t i = 0; i < client->config.authSecurityPoliciesSize; i++) {
        if(UA_String_equal(&policyUri, &client->config.authSecurityPolicies[i].policyUri))
            return &client->config.authSecurityPolicies[i];
    }
    return NULL;
}

/* The endpoint is unconfigured if the description is all zeroed-out */
static UA_Boolean
endpointUnconfigured(UA_Client *client) {
    UA_EndpointDescription tmp;
    UA_EndpointDescription_init(&tmp);
    return UA_equal(&tmp, &client->config.endpoint,
                    &UA_TYPES[UA_TYPES_ENDPOINTDESCRIPTION]);
}

UA_Boolean
isFullyConnected(UA_Client *client) {
    /* No Session, but require one */
    if(client->sessionState != UA_SESSIONSTATE_ACTIVATED && !client->config.noSession)
        return false;

    /* No SecureChannel */
    if(client->channel.state != UA_SECURECHANNELSTATE_OPEN)
        return false;

    /* Handshake ongoing or not yet done */
    if(client->endpointsHandshake || endpointUnconfigured(client) ||
       client->findServersHandshake || client->discoveryUrl.length == 0)
        return false;

    return true;
}

/* Function to create a signature using remote certificate and nonce */
static UA_StatusCode
signActivateSessionRequest(UA_Client *client, UA_SecureChannel *channel,
                           UA_ActivateSessionRequest *request) {
    if(channel->securityMode != UA_MESSAGESECURITYMODE_SIGN &&
       channel->securityMode != UA_MESSAGESECURITYMODE_SIGNANDENCRYPT)
        return UA_STATUSCODE_GOOD;

    const UA_SecurityPolicy *sp = channel->securityPolicy;
    UA_SignatureData *sd = &request->clientSignature;
    const UA_SecurityPolicySignatureAlgorithm *signAlg =
        &sp->asymmetricModule.cryptoModule.signatureAlgorithm;

<<<<<<< HEAD
    /* Prepare the clientSignature */
    const UA_SecurityPolicySignatureAlgorithm *signAlg =
        &sp->asymmetricModule.cryptoModule.signatureAlgorithm;
    size_t signatureSize = signAlg->getLocalSignatureSize(channel->channelContext);
=======
    /* Copy the signature algorithm identifier */
>>>>>>> fd10e434
    UA_StatusCode retval = UA_String_copy(&signAlg->uri, &sd->algorithm);
    if(retval != UA_STATUSCODE_GOOD)
        return retval;

    /* Allocate memory for the signature */
    size_t signatureSize = signAlg->getLocalSignatureSize(channel->channelContext);
    retval = UA_ByteString_allocBuffer(&sd->signature, signatureSize);
    if(retval != UA_STATUSCODE_GOOD)
        return retval;

    /* Allocate a temporary buffer */
    UA_ByteString dataToSign;
    size_t dataToSignSize =
        channel->remoteCertificate.length + client->serverSessionNonce.length;
    if(dataToSignSize > MAX_DATA_SIZE)
        return UA_STATUSCODE_BADINTERNALERROR;
    retval = UA_ByteString_allocBuffer(&dataToSign, dataToSignSize);
    if(retval != UA_STATUSCODE_GOOD)
        return retval; /* sd->signature is cleaned up with the response */

    /* Sign the clientSignature */
    memcpy(dataToSign.data, channel->remoteCertificate.data,
           channel->remoteCertificate.length);
    memcpy(dataToSign.data + channel->remoteCertificate.length,
           client->serverSessionNonce.data, client->serverSessionNonce.length);
    retval = signAlg->sign(channel->channelContext, &dataToSign, &sd->signature);
    if(retval != UA_STATUSCODE_GOOD)
        goto cleanup;

    /* Prepare the userTokenSignature */
    if(client->config.userTokenPolicy.tokenType == UA_USERTOKENTYPE_CERTIFICATE) {
<<<<<<< HEAD
        UA_SignatureData *utsd = &request->userTokenSignature;
        UA_X509IdentityToken *userIdentityToken = (UA_X509IdentityToken *)
            request->userIdentityToken.content.decoded.data;

        /* Get the correct securityPolicy for authentication */
        UA_SecurityPolicy *utpSecurityPolicy =
            getAuthSecurityPolicy(client, client->config.authSecurityPolicyUri);

        const UA_SecurityPolicySignatureAlgorithm *utpSignAlg =
            &utpSecurityPolicy->asymmetricModule.cryptoModule.signatureAlgorithm;

        /* We need a channel context with the user certificate in order to reuse
         * the code for signing. */
        void *tempChannelContext;
        retval = utpSecurityPolicy->channelModule.
            newContext(utpSecurityPolicy, &userIdentityToken->certificateData,
                       &tempChannelContext);
        if(retval != UA_STATUSCODE_GOOD)
            return UA_STATUSCODE_BADINTERNALERROR;

        size_t userTokenSignatureSize = utpSignAlg->getLocalSignatureSize(tempChannelContext);
        retval = UA_String_copy(&utpSignAlg->uri, &utsd->algorithm);
        if(retval != UA_STATUSCODE_GOOD)
            return retval;

        retval = UA_ByteString_allocBuffer(&utsd->signature, userTokenSignatureSize);
        if(retval != UA_STATUSCODE_GOOD)
            return retval;

        /* Allocate a temporary buffer */
        size_t userTokenSignSize = channel->remoteCertificate.length +
            client->serverSessionNonce.length;
        if(dataToSignSize > MAX_DATA_SIZE)
            return UA_STATUSCODE_BADINTERNALERROR;

        UA_ByteString userTokenSign;
        retval = UA_ByteString_allocBuffer(&userTokenSign, userTokenSignSize);
        if(retval != UA_STATUSCODE_GOOD)
            return retval; /* sd->signature is cleaned up with the response */

        /* Create the userTokenSignature */
        memcpy(userTokenSign.data, channel->remoteCertificate.data,
               channel->remoteCertificate.length);
        memcpy(userTokenSign.data + channel->remoteCertificate.length,
               client->serverSessionNonce.data, client->serverSessionNonce.length);
        retval = utpSignAlg->sign(tempChannelContext, &userTokenSign, &utsd->signature);

        /* Clean up */
        UA_ByteString_clear(&userTokenSign);
        utpSecurityPolicy->channelModule.deleteContext(tempChannelContext);
=======
        /* Get the correct securityPolicy for authentication */
        UA_SecurityPolicy *utsp =
            getAuthSecurityPolicy(client, client->config.authSecurityPolicyUri);
        if(!utsp) {
            UA_LOG_ERROR(client->config.logging, UA_LOGCATEGORY_CLIENT,
                         "The configured SecurityPolicy for certificate "
                         "authentication could not be found");
            retval = UA_STATUSCODE_BADSECURITYPOLICYREJECTED;
            goto cleanup;
        }

        UA_SignatureData *utsd = &request->userTokenSignature;
        UA_X509IdentityToken *token = (UA_X509IdentityToken *)
            request->userIdentityToken.content.decoded.data;
        UA_SecurityPolicySignatureAlgorithm *utpSignAlg =
            &utsp->asymmetricModule.cryptoModule.signatureAlgorithm;

        /* Check the size of the content for signing */
        UA_ByteString signData = UA_BYTESTRING_NULL;
        size_t signDataSize =
            channel->remoteCertificate.length + client->serverSessionNonce.length;
        if(dataToSignSize > MAX_DATA_SIZE) {
            retval = UA_STATUSCODE_BADINTERNALERROR;
            goto cleanup;
        }

        /* Copy the algorithm identifier */
        retval = UA_String_copy(&utpSignAlg->uri, &utsd->algorithm);
        if(retval != UA_STATUSCODE_GOOD)
            goto cleanup;

        /* We need a channel context with the user certificate in order to reuse
         * the code for signing. */
        void *tmpCtx;
        retval = utsp->channelModule.newContext(utsp, &token->certificateData, &tmpCtx);
        if(retval != UA_STATUSCODE_GOOD)
            goto cleanup;

        /* Allocate memory for the signature */
        retval = UA_ByteString_allocBuffer(&utsd->signature,
                                           utpSignAlg->getLocalSignatureSize(tmpCtx));
        if(retval != UA_STATUSCODE_GOOD)
            goto cleanup_utp;

        /* Allocate a temporary buffer for the data to be signed */
        retval = UA_ByteString_allocBuffer(&signData, signDataSize);
        if(retval != UA_STATUSCODE_GOOD)
            goto cleanup_utp;

        /* Create the userTokenSignature */
        memcpy(signData.data, channel->remoteCertificate.data,
               channel->remoteCertificate.length);
        memcpy(signData.data + channel->remoteCertificate.length,
               client->serverSessionNonce.data, client->serverSessionNonce.length);
        retval = utpSignAlg->sign(tmpCtx, &signData, &utsd->signature);

        /* Clean up */
    cleanup_utp:
        UA_ByteString_clear(&signData);
        utsp->channelModule.deleteContext(tmpCtx);
>>>>>>> fd10e434
    }

    /* Clean up */
 cleanup:
    UA_ByteString_clear(&dataToSign);
    return retval;
}

static UA_StatusCode
encryptUserIdentityToken(UA_Client *client, const UA_String *userTokenSecurityPolicy,
                         UA_ExtensionObject *userIdentityToken) {
    UA_IssuedIdentityToken *iit = NULL;
    UA_UserNameIdentityToken *unit = NULL;
    UA_ByteString *tokenData;
    const UA_DataType *tokenType = userIdentityToken->content.decoded.type;
    if(tokenType == &UA_TYPES[UA_TYPES_ISSUEDIDENTITYTOKEN]) {
        iit = (UA_IssuedIdentityToken*)userIdentityToken->content.decoded.data;
        tokenData = &iit->tokenData;
    } else if(tokenType == &UA_TYPES[UA_TYPES_USERNAMEIDENTITYTOKEN]) {
        unit = (UA_UserNameIdentityToken*)userIdentityToken->content.decoded.data;
        tokenData = &unit->password;
    } else {
        return UA_STATUSCODE_GOOD;
    }

    /* No encryption */
    const UA_String none = UA_STRING("http://opcfoundation.org/UA/SecurityPolicy#None");
    if(userTokenSecurityPolicy->length == 0 ||
       UA_String_equal(userTokenSecurityPolicy, &none)) {
        return UA_STATUSCODE_GOOD;
    }

    UA_SecurityPolicy *sp = getSecurityPolicy(client, *userTokenSecurityPolicy);
    if(!sp) {
        UA_LOG_WARNING(client->config.logging, UA_LOGCATEGORY_NETWORK,
                       "Could not find the required SecurityPolicy for the UserToken");
        return UA_STATUSCODE_BADSECURITYPOLICYREJECTED;
    }

    /* Create a temp channel context */

    void *channelContext;
    UA_StatusCode retval = sp->channelModule.
        newContext(sp, &client->config.endpoint.serverCertificate, &channelContext);
    if(retval != UA_STATUSCODE_GOOD) {
        UA_LOG_WARNING(client->config.logging, UA_LOGCATEGORY_NETWORK,
                       "Could not instantiate the SecurityPolicy for the UserToken");
        return UA_STATUSCODE_BADINTERNALERROR;
    }

    /* Compute the encrypted length (at least one byte padding) */
    size_t plainTextBlockSize = sp->asymmetricModule.cryptoModule.
        encryptionAlgorithm.getRemotePlainTextBlockSize(channelContext);
    size_t encryptedBlockSize = sp->asymmetricModule.cryptoModule.
        encryptionAlgorithm.getRemoteBlockSize(channelContext);
    UA_UInt32 length = (UA_UInt32)(tokenData->length +
                                   client->serverSessionNonce.length);
    UA_UInt32 totalLength = length + 4; /* Including the length field */
    size_t blocks = totalLength / plainTextBlockSize;
    if(totalLength % plainTextBlockSize != 0)
        blocks++;
    size_t encryptedLength = blocks * encryptedBlockSize;

    /* Allocate memory for encryption overhead */
    UA_ByteString encrypted;
    retval = UA_ByteString_allocBuffer(&encrypted, encryptedLength);
    if(retval != UA_STATUSCODE_GOOD) {
        sp->channelModule.deleteContext(channelContext);
        return UA_STATUSCODE_BADOUTOFMEMORY;
    }

    UA_Byte *pos = encrypted.data;
    const UA_Byte *end = &encrypted.data[encrypted.length];
    retval = UA_UInt32_encodeBinary(&length, &pos, end);
    memcpy(pos, tokenData->data, tokenData->length);
    memcpy(&pos[tokenData->length], client->serverSessionNonce.data,
           client->serverSessionNonce.length);
    UA_assert(retval == UA_STATUSCODE_GOOD);

    /* Add padding
     *
     * 7.36.2.2 Legacy Encrypted Token Secret Format: A Client should not add any
     * padding after the secret. If a Client adds padding then all bytes shall
     * be zero. A Server shall check for padding added by Clients and ensure
     * that all padding bytes are zeros. */
    size_t paddedLength = plainTextBlockSize * blocks;
    for(size_t i = totalLength; i < paddedLength; i++)
        encrypted.data[i] = 0;
    encrypted.length = paddedLength;

    retval = sp->asymmetricModule.cryptoModule.encryptionAlgorithm.
        encrypt(channelContext, &encrypted);
    encrypted.length = encryptedLength;

    if(iit) {
        retval |= UA_String_copy(&sp->asymmetricModule.cryptoModule.encryptionAlgorithm.uri,
                                 &iit->encryptionAlgorithm);
    } else {
        retval |= UA_String_copy(&sp->asymmetricModule.cryptoModule.encryptionAlgorithm.uri,
                                 &unit->encryptionAlgorithm);
    }

    UA_ByteString_clear(tokenData);
    *tokenData = encrypted;

    /* Delete the temp channel context */
    sp->channelModule.deleteContext(channelContext);

    return retval;
}

/* Function to verify the signature corresponds to ClientNonce
 * using the local certificate */
static UA_StatusCode
checkCreateSessionSignature(UA_Client *client, const UA_SecureChannel *channel,
                            const UA_CreateSessionResponse *response) {
    if(channel->securityMode != UA_MESSAGESECURITYMODE_SIGN &&
       channel->securityMode != UA_MESSAGESECURITYMODE_SIGNANDENCRYPT)
        return UA_STATUSCODE_GOOD;

    if(!channel->securityPolicy)
        return UA_STATUSCODE_BADINTERNALERROR;

    const UA_SecurityPolicy *sp = channel->securityPolicy;
    const UA_ByteString *lc = &sp->localCertificate;

    size_t dataToVerifySize = lc->length + client->clientSessionNonce.length;
    UA_ByteString dataToVerify = UA_BYTESTRING_NULL;
    UA_StatusCode retval = UA_ByteString_allocBuffer(&dataToVerify, dataToVerifySize);
    if(retval != UA_STATUSCODE_GOOD)
        return retval;

    memcpy(dataToVerify.data, lc->data, lc->length);
    memcpy(dataToVerify.data + lc->length, client->clientSessionNonce.data,
           client->clientSessionNonce.length);

<<<<<<< HEAD
    const UA_SecurityPolicySignatureAlgorithm *signAlg =
        &sp->asymmetricModule.cryptoModule.signatureAlgorithm;
    retval = signAlg->verify(channel->channelContext, &dataToVerify,
                             &response->serverSignature.signature);
=======
    retval = sp->asymmetricModule.cryptoModule.signatureAlgorithm.
        verify(channel->channelContext, &dataToVerify,
               &response->serverSignature.signature);
>>>>>>> fd10e434
    UA_ByteString_clear(&dataToVerify);
    return retval;
}

/***********************/
/* Open the Connection */
/***********************/

void
processERRResponse(UA_Client *client, const UA_ByteString *chunk) {
    client->channel.state = UA_SECURECHANNELSTATE_CLOSING;

    size_t offset = 0;
    UA_TcpErrorMessage errMessage;
    client->connectStatus =
        UA_decodeBinaryInternal(chunk, &offset, &errMessage,
                                &UA_TRANSPORT[UA_TRANSPORT_TCPERRORMESSAGE], NULL);
    if(client->connectStatus != UA_STATUSCODE_GOOD) {
        UA_LOG_ERROR_CHANNEL(client->config.logging, &client->channel,
                             "Received an ERR response that could not be decoded "
                             "with StatusCode %s",
                             UA_StatusCode_name(client->connectStatus));
        closeSecureChannel(client);
        return;
    }

    UA_LOG_ERROR_CHANNEL(client->config.logging, &client->channel,
                         "Received an ERR response with StatusCode %s and the following "
                         "reason: %.*s", UA_StatusCode_name(errMessage.error),
                         (int)errMessage.reason.length, errMessage.reason.data);
    client->connectStatus = errMessage.error;
    closeSecureChannel(client);
    UA_TcpErrorMessage_clear(&errMessage);
}

void
processACKResponse(UA_Client *client, const UA_ByteString *chunk) {
    UA_SecureChannel *channel = &client->channel;
    if(channel->state != UA_SECURECHANNELSTATE_HEL_SENT) {
        UA_LOG_ERROR_CHANNEL(client->config.logging, channel,
                             "SecureChannel not in the HEL-sent state");
        client->connectStatus = UA_STATUSCODE_BADSECURECHANNELCLOSED;
        closeSecureChannel(client);
        return;
    }

    /* Decode the message */
    size_t offset = 0;
    UA_TcpAcknowledgeMessage ackMessage;
    client->connectStatus =
        UA_decodeBinaryInternal(chunk, &offset, &ackMessage,
                                &UA_TRANSPORT[UA_TRANSPORT_TCPACKNOWLEDGEMESSAGE], NULL);
    if(client->connectStatus != UA_STATUSCODE_GOOD) {
        UA_LOG_INFO(client->config.logging, UA_LOGCATEGORY_NETWORK,
                     "Decoding ACK message failed");
        closeSecureChannel(client);
        return;
    }

    client->connectStatus =
        UA_SecureChannel_processHELACK(channel, &ackMessage);
    if(client->connectStatus != UA_STATUSCODE_GOOD) {
        UA_LOG_ERROR(client->config.logging, UA_LOGCATEGORY_NETWORK,
                     "Processing the ACK message failed with StatusCode %s",
                     UA_StatusCode_name(client->connectStatus));
        closeSecureChannel(client);
        return;
    }

    client->channel.state = UA_SECURECHANNELSTATE_ACK_RECEIVED;
}

static UA_StatusCode
sendHELMessage(UA_Client *client) {
    UA_ConnectionManager *cm = client->channel.connectionManager;
    if(!UA_SecureChannel_isConnected(&client->channel))
        return UA_STATUSCODE_BADNOTCONNECTED;

    /* Get a buffer */
    UA_ByteString message;
    UA_StatusCode retval = cm->allocNetworkBuffer(cm, client->channel.connectionId,
                                                  &message, UA_MINMESSAGESIZE);
    if(retval != UA_STATUSCODE_GOOD)
        return retval;

    /* Prepare the HEL message and encode at offset 8 */
    UA_TcpHelloMessage hello;
    hello.protocolVersion = 0;
    hello.receiveBufferSize = client->config.localConnectionConfig.recvBufferSize;
    hello.sendBufferSize = client->config.localConnectionConfig.sendBufferSize;
    hello.maxMessageSize = client->config.localConnectionConfig.localMaxMessageSize;
    hello.maxChunkCount = client->config.localConnectionConfig.localMaxChunkCount;
    hello.endpointUrl = getEndpointUrl(client);

    UA_Byte *bufPos = &message.data[8]; /* skip the header */
    const UA_Byte *bufEnd = &message.data[message.length];
    client->connectStatus =
        UA_encodeBinaryInternal(&hello, &UA_TRANSPORT[UA_TRANSPORT_TCPHELLOMESSAGE],
                                &bufPos, &bufEnd, NULL, NULL);

    /* Encode the message header at offset 0 */
    UA_TcpMessageHeader messageHeader;
    messageHeader.messageTypeAndChunkType = UA_CHUNKTYPE_FINAL + UA_MESSAGETYPE_HEL;
    messageHeader.messageSize = (UA_UInt32) ((uintptr_t)bufPos - (uintptr_t)message.data);
    bufPos = message.data;
    retval = UA_encodeBinaryInternal(&messageHeader,
                                     &UA_TRANSPORT[UA_TRANSPORT_TCPMESSAGEHEADER],
                                     &bufPos, &bufEnd, NULL, NULL);
    if(retval != UA_STATUSCODE_GOOD) {
        cm->freeNetworkBuffer(cm, client->channel.connectionId, &message);
        return retval;
    }

    /* Send the HEL message */
    message.length = messageHeader.messageSize;
    retval = cm->sendWithConnection(cm, client->channel.connectionId,
                                    &UA_KEYVALUEMAP_NULL, &message);
    if(retval != UA_STATUSCODE_GOOD) {
        UA_LOG_INFO(client->config.logging, UA_LOGCATEGORY_CLIENT, "Sending HEL failed");
        closeSecureChannel(client);
        return retval;
    }

    UA_LOG_DEBUG(client->config.logging, UA_LOGCATEGORY_CLIENT, "Sent HEL message");
    client->channel.state = UA_SECURECHANNELSTATE_HEL_SENT;
    return UA_STATUSCODE_GOOD;
}

void processRHEMessage(UA_Client *client, const UA_ByteString *chunk) {
    UA_LOG_INFO(client->config.logging, UA_LOGCATEGORY_CLIENT, "RHE received");

    size_t offset = 0; /* Go to the beginning of the TcpHelloMessage */
    UA_TcpReverseHelloMessage rheMessage;
    UA_StatusCode retval =
        UA_decodeBinaryInternal(chunk, &offset, &rheMessage,
                                &UA_TRANSPORT[UA_TRANSPORT_TCPREVERSEHELLOMESSAGE], NULL);

    if(retval != UA_STATUSCODE_GOOD) {
        UA_LOG_WARNING(client->config.logging, UA_LOGCATEGORY_NETWORK,
                     "Decoding RHE message failed");
        closeSecureChannel(client);
        return;
    }

    UA_String_clear(&client->discoveryUrl);
    UA_String_copy(&rheMessage.endpointUrl, &client->discoveryUrl);

    UA_TcpReverseHelloMessage_clear(&rheMessage);

    sendHELMessage(client);
}

void
processOPNResponse(UA_Client *client, const UA_ByteString *message) {
    /* Is the content of the expected type? */
    size_t offset = 0;
    UA_NodeId responseId;
    UA_NodeId expectedId =
        UA_NODEID_NUMERIC(0, UA_NS0ID_OPENSECURECHANNELRESPONSE_ENCODING_DEFAULTBINARY);
    UA_StatusCode retval = UA_NodeId_decodeBinary(message, &offset, &responseId);
    if(retval != UA_STATUSCODE_GOOD) {
        closeSecureChannel(client);
        return;
    }

    if(!UA_NodeId_equal(&responseId, &expectedId)) {
        UA_NodeId_clear(&responseId);
        closeSecureChannel(client);
        return;
    }

    /* Decode the response */
    UA_OpenSecureChannelResponse response;
    retval = UA_decodeBinaryInternal(message, &offset, &response,
                                     &UA_TYPES[UA_TYPES_OPENSECURECHANNELRESPONSE], NULL);
    if(retval != UA_STATUSCODE_GOOD) {
        closeSecureChannel(client);
        return;
    }

    /* Check whether the nonce was reused */
    if(client->channel.securityMode != UA_MESSAGESECURITYMODE_NONE &&
       UA_ByteString_equal(&client->channel.remoteNonce,
                           &response.serverNonce)) {
        UA_LOG_ERROR_CHANNEL(client->config.logging, &client->channel,
                             "The server reused the last nonce");
        client->connectStatus = UA_STATUSCODE_BADSECURITYCHECKSFAILED;
        closeSecureChannel(client);
        return;
    }

    /* Response.securityToken.revisedLifetime is UInt32 we need to cast it to
     * DateTime=Int64 we take 75% of lifetime to start renewing as described in
     * standard */
    UA_EventLoop *el = client->config.eventLoop;
    client->nextChannelRenewal = el->dateTime_nowMonotonic(el)
            + (UA_DateTime) (response.securityToken.revisedLifetime
                    * (UA_Double) UA_DATETIME_MSEC * 0.75);

    /* Move the nonce out of the response */
    UA_ByteString_clear(&client->channel.remoteNonce);
    client->channel.remoteNonce = response.serverNonce;
    UA_ByteString_init(&response.serverNonce);
    UA_ResponseHeader_clear(&response.responseHeader);

    /* Replace the token. Keep the current token as the old token. Messages
     * might still arrive for the old token. */
    client->channel.altSecurityToken = client->channel.securityToken;
    client->channel.securityToken = response.securityToken;
    client->channel.renewState = UA_SECURECHANNELRENEWSTATE_NEWTOKEN_CLIENT;

    /* Compute the new local keys. The remote keys are updated when a message
     * with the new SecurityToken is received. */
    retval = UA_SecureChannel_generateLocalKeys(&client->channel);
    if(retval != UA_STATUSCODE_GOOD) {
        closeSecureChannel(client);
        return;
    }

    UA_Float lifetime = (UA_Float)response.securityToken.revisedLifetime / 1000;
    UA_Boolean renew = (client->channel.state == UA_SECURECHANNELSTATE_OPEN);
    if(renew) {
        UA_LOG_INFO_CHANNEL(client->config.logging, &client->channel, "SecureChannel "
                            "renewed with a revised lifetime of %.2fs", lifetime);
    } else {
        UA_LOG_INFO_CHANNEL(client->config.logging, &client->channel,
                            "SecureChannel opened with SecurityPolicy %.*s "
                            "and a revised lifetime of %.2fs",
                            (int)client->channel.securityPolicy->policyUri.length,
                            client->channel.securityPolicy->policyUri.data, lifetime);
    }

    client->channel.state = UA_SECURECHANNELSTATE_OPEN;
}

/* OPN messges to renew the channel are sent asynchronous */
static void
sendOPNAsync(UA_Client *client, UA_Boolean renew) {
    if(!UA_SecureChannel_isConnected(&client->channel)) {
        client->connectStatus = UA_STATUSCODE_BADINTERNALERROR;
        return;
    }

    client->connectStatus =
        UA_SecureChannel_generateLocalNonce(&client->channel);
    if(client->connectStatus != UA_STATUSCODE_GOOD)
        return;

    UA_EventLoop *el = client->config.eventLoop;

    /* Prepare the OpenSecureChannelRequest */
    UA_OpenSecureChannelRequest opnSecRq;
    UA_OpenSecureChannelRequest_init(&opnSecRq);
    opnSecRq.requestHeader.timestamp = el->dateTime_now(el);
    opnSecRq.requestHeader.authenticationToken = client->authenticationToken;
    opnSecRq.securityMode = client->channel.securityMode;
    opnSecRq.clientNonce = client->channel.localNonce;
    opnSecRq.requestedLifetime = client->config.secureChannelLifeTime;
    if(renew) {
        opnSecRq.requestType = UA_SECURITYTOKENREQUESTTYPE_RENEW;
        UA_LOG_DEBUG_CHANNEL(client->config.logging, &client->channel,
                             "Requesting to renew the SecureChannel");
    } else {
        opnSecRq.requestType = UA_SECURITYTOKENREQUESTTYPE_ISSUE;
        UA_LOG_DEBUG_CHANNEL(client->config.logging, &client->channel,
                             "Requesting to open a SecureChannel");
    }

    /* Prepare the entry for the linked list */
    UA_UInt32 requestId = ++client->requestId;

    /* Send the OPN message */
    UA_LOG_DEBUG(client->config.logging, UA_LOGCATEGORY_SECURECHANNEL,
                 "Requesting to open a SecureChannel");
    client->connectStatus =
        UA_SecureChannel_sendAsymmetricOPNMessage(&client->channel, requestId, &opnSecRq,
                                                  &UA_TYPES[UA_TYPES_OPENSECURECHANNELREQUEST]);
    if(client->connectStatus != UA_STATUSCODE_GOOD) {
        UA_LOG_ERROR(client->config.logging, UA_LOGCATEGORY_SECURECHANNEL,
                      "Sending OPN message failed with error %s",
                      UA_StatusCode_name(client->connectStatus));
        closeSecureChannel(client);
        return;
    }

    /* Update the state */
    client->channel.renewState = UA_SECURECHANNELRENEWSTATE_SENT;
    if(client->channel.state < UA_SECURECHANNELSTATE_OPN_SENT)
        client->channel.state = UA_SECURECHANNELSTATE_OPN_SENT;

    UA_LOG_DEBUG(client->config.logging, UA_LOGCATEGORY_SECURECHANNEL,
                 "OPN message sent");
}

UA_StatusCode
__Client_renewSecureChannel(UA_Client *client) {
    UA_LOCK_ASSERT(&client->clientMutex, 1);

    UA_EventLoop *el = client->config.eventLoop;
    UA_DateTime now = el->dateTime_nowMonotonic(el);

    /* Check if OPN has been sent or the SecureChannel is still valid */
    if(client->channel.state != UA_SECURECHANNELSTATE_OPEN ||
       client->channel.renewState == UA_SECURECHANNELRENEWSTATE_SENT ||
       client->nextChannelRenewal > now)
        return UA_STATUSCODE_GOODCALLAGAIN;

    sendOPNAsync(client, true);

    return client->connectStatus;
}

UA_StatusCode
UA_Client_renewSecureChannel(UA_Client *client) {
    UA_LOCK(&client->clientMutex);
    UA_StatusCode res = __Client_renewSecureChannel(client);
    UA_UNLOCK(&client->clientMutex);
    return res;
}

static void
responseActivateSession(UA_Client *client, void *userdata,
                        UA_UInt32 requestId, void *response) {
    UA_LOCK(&client->clientMutex);

    UA_ActivateSessionResponse *ar = (UA_ActivateSessionResponse*)response;
    if(ar->responseHeader.serviceResult != UA_STATUSCODE_GOOD) {
        /* Activating the Session failed */
        cleanupSession(client);

        /* Configuration option to not create a new Session */
        if(client->config.noNewSession) {
            UA_LOG_ERROR(client->config.logging, UA_LOGCATEGORY_CLIENT,
                         "Session cannot be activated with StatusCode %s. "
                         "The client is configured not to create a new Session.",
                         UA_StatusCode_name(ar->responseHeader.serviceResult));
            client->connectStatus = ar->responseHeader.serviceResult;
            closeSecureChannel(client);
            UA_UNLOCK(&client->clientMutex);
            return;
        }

        /* The Session is no longer usable. Create a brand new one. */
        if(ar->responseHeader.serviceResult == UA_STATUSCODE_BADSESSIONIDINVALID ||
           ar->responseHeader.serviceResult == UA_STATUSCODE_BADSESSIONCLOSED) {
            UA_LOG_WARNING(client->config.logging, UA_LOGCATEGORY_CLIENT,
                           "Session to be activated no longer exists. Create a new Session.");
            client->connectStatus = createSessionAsync(client);
            UA_UNLOCK(&client->clientMutex);
            return;
        }

        /* Something else is wrong. Maybe the credentials no longer work. Give up. */
        UA_LOG_ERROR(client->config.logging, UA_LOGCATEGORY_CLIENT,
                     "Session cannot be activated with StatusCode %s. "
                     "The client cannot recover from this, closing the connection.",
                     UA_StatusCode_name(ar->responseHeader.serviceResult));
        client->connectStatus = ar->responseHeader.serviceResult;
        closeSecureChannel(client);
        UA_UNLOCK(&client->clientMutex);
        return;
    }

    /* Replace the nonce */
    UA_ByteString_clear(&client->serverSessionNonce);
    client->serverSessionNonce = ar->serverNonce;
    UA_ByteString_init(&ar->serverNonce);

    client->sessionState = UA_SESSIONSTATE_ACTIVATED;
    notifyClientState(client);

    /* Immediately check if publish requests are outstanding - for example when
     * an existing Session has been reattached / activated. */
#ifdef UA_ENABLE_SUBSCRIPTIONS
    __Client_Subscriptions_backgroundPublish(client);
#endif

    UA_UNLOCK(&client->clientMutex);
}

static UA_StatusCode
activateSessionAsync(UA_Client *client) {
    UA_LOCK_ASSERT(&client->clientMutex, 1);

    if(client->sessionState != UA_SESSIONSTATE_CREATED &&
       client->sessionState != UA_SESSIONSTATE_ACTIVATED) {
        UA_LOG_ERROR(client->config.logging, UA_LOGCATEGORY_CLIENT,
                     "Can not activate session, session neither created nor activated. "
                     "Actual state: '%u'", client->sessionState);
        return UA_STATUSCODE_BADSESSIONCLOSED;
    }

    UA_ActivateSessionRequest request;
    UA_ActivateSessionRequest_init(&request);
    UA_StatusCode retval =
        UA_ExtensionObject_copy(&client->config.userIdentityToken,
                                &request.userIdentityToken);
    if(retval != UA_STATUSCODE_GOOD)
        return retval;

    if(client->config.sessionLocaleIdsSize && client->config.sessionLocaleIds) {
        retval = UA_Array_copy(client->config.sessionLocaleIds,
                               client->config.sessionLocaleIdsSize,
                               (void **)&request.localeIds, &UA_TYPES[UA_TYPES_LOCALEID]);
        if(retval != UA_STATUSCODE_GOOD)
            return retval;
        request.localeIdsSize = client->config.sessionLocaleIdsSize;
    }

    /* If not token is set, use anonymous */
    if(request.userIdentityToken.encoding == UA_EXTENSIONOBJECT_ENCODED_NOBODY) {
        UA_AnonymousIdentityToken *t = UA_AnonymousIdentityToken_new();
        if(!t) {
            UA_ActivateSessionRequest_clear(&request);
            return UA_STATUSCODE_BADOUTOFMEMORY;
        }
        request.userIdentityToken.content.decoded.data = t;
        request.userIdentityToken.content.decoded.type =
            &UA_TYPES[UA_TYPES_ANONYMOUSIDENTITYTOKEN];
        request.userIdentityToken.encoding = UA_EXTENSIONOBJECT_DECODED;
    }

    /* Set the correct PolicyId from the endpoint */
    UA_String_clear((UA_String*)request.userIdentityToken.content.decoded.data);
    retval = UA_String_copy(&client->config.userTokenPolicy.policyId,
                            (UA_String*)request.userIdentityToken.content.decoded.data);

    /* Encrypt the UserIdentityToken */
    const UA_String *userTokenPolicy = &client->channel.securityPolicy->policyUri;
    if(client->config.userTokenPolicy.securityPolicyUri.length > 0)
        userTokenPolicy = &client->config.userTokenPolicy.securityPolicyUri;
    retval |= encryptUserIdentityToken(client, userTokenPolicy, &request.userIdentityToken);
    retval |= signActivateSessionRequest(client, &client->channel, &request);

    if(retval == UA_STATUSCODE_GOOD)
        retval = __Client_AsyncService(client, &request,
                                       &UA_TYPES[UA_TYPES_ACTIVATESESSIONREQUEST],
                                       (UA_ClientAsyncServiceCallback)responseActivateSession,
                                       &UA_TYPES[UA_TYPES_ACTIVATESESSIONRESPONSE],
                                       NULL, NULL);

    UA_ActivateSessionRequest_clear(&request);
    if(retval == UA_STATUSCODE_GOOD)
        client->sessionState = UA_SESSIONSTATE_ACTIVATE_REQUESTED;
    else
        UA_LOG_ERROR(client->config.logging, UA_LOGCATEGORY_CLIENT,
                     "ActivateSession failed when sending the request with error code %s",
                     UA_StatusCode_name(retval));

    return retval;
}

/* Combination of UA_Client_getEndpointsInternal and getEndpoints */
static void
responseGetEndpoints(UA_Client *client, void *userdata,
                     UA_UInt32 requestId, void *response) {
    UA_LOCK(&client->clientMutex);

    client->endpointsHandshake = false;

    UA_LOG_DEBUG(client->config.logging, UA_LOGCATEGORY_CLIENT,
                 "Received GetEndpointsResponse");

    UA_GetEndpointsResponse *resp = (UA_GetEndpointsResponse*)response;

    /* GetEndpoints not possible. Fail the connection */
    if(resp->responseHeader.serviceResult != UA_STATUSCODE_GOOD) {
        /* Fail the connection attempt if the SecureChannel is still connected.
         * If the SecureChannel is (intentionally or unintentionally) closed,
         * the connectStatus should come from there. */
        if(UA_SecureChannel_isConnected(&client->channel)) {
           client->connectStatus = resp->responseHeader.serviceResult;
           closeSecureChannel(client);
           UA_LOG_ERROR(client->config.logging, UA_LOGCATEGORY_CLIENT,
                        "GetEndpointRequest failed with error code %s",
                        UA_StatusCode_name(client->connectStatus));
        }

        UA_GetEndpointsResponse_clear(resp);
        UA_UNLOCK(&client->clientMutex);
        return;
    }

    /* Warn if the Endpoints look incomplete / don't match the EndpointUrl */
    Client_warnEndpointsResult(client, resp, &client->discoveryUrl);

    const size_t notFound = (size_t)-1;
    size_t bestEndpointIndex = notFound;
    size_t bestTokenIndex = notFound;
    UA_Byte bestEndpointLevel = 0;
    const UA_String binaryTransport =
        UA_STRING("http://opcfoundation.org/UA-Profile/Transport/uatcp-uasc-uabinary");

    /* Find a matching combination of Endpoint and UserTokenPolicy */
    for(size_t i = 0; i < resp->endpointsSize; ++i) {
        UA_EndpointDescription* endpoint = &resp->endpoints[i];

        /* Do we already have a better candidate? */
        if(endpoint->securityLevel < bestEndpointLevel)
            continue;

        /* Filter by the ApplicationURI if defined */
        if(client->config.applicationUri.length > 0 &&
           !UA_String_equal(&client->config.applicationUri,
                            &endpoint->server.applicationUri))
            continue;

        /* Look out for binary transport endpoints.
         * Note: Siemens returns empty ProfileUrl, we will accept it as binary. */
        if(endpoint->transportProfileUri.length != 0 &&
           !UA_String_equal(&endpoint->transportProfileUri, &binaryTransport))
            continue;

        /* Valid SecurityMode? */
        if(endpoint->securityMode < 1 || endpoint->securityMode > 3) {
            UA_LOG_INFO(client->config.logging, UA_LOGCATEGORY_CLIENT,
                        "Rejecting endpoint %lu: invalid security mode",
                        (long unsigned)i);
            continue;
        }

        /* Selected SecurityMode? */
        if(client->config.securityMode > 0 &&
           client->config.securityMode != endpoint->securityMode) {
            UA_LOG_INFO(client->config.logging, UA_LOGCATEGORY_CLIENT,
                        "Rejecting endpoint %lu: security mode doesn't match",
                        (long unsigned)i);
            continue;
        }

        /* Matching SecurityPolicy? */
        if(client->config.securityPolicyUri.length > 0 &&
           !UA_String_equal(&client->config.securityPolicyUri,
                            &endpoint->securityPolicyUri)) {
            UA_LOG_INFO(client->config.logging, UA_LOGCATEGORY_CLIENT,
                        "Rejecting endpoint %lu: security policy doesn't match",
                        (long unsigned)i);
            continue;
        }

        /* SecurityPolicy available? */
        if(!getSecurityPolicy(client, endpoint->securityPolicyUri)) {
            UA_LOG_INFO(client->config.logging, UA_LOGCATEGORY_CLIENT,
                        "Rejecting endpoint %lu: security policy not available",
                        (long unsigned)i);
            continue;
        }

        /* We have found a matching endpoint.
         * But does it contain a matching user token policy? */
        bestEndpointIndex = i;

        /* Look for a supported user token policy */
        for(size_t j = 0; j < endpoint->userIdentityTokensSize; ++j) {
            UA_UserTokenPolicy* tokenPolicy = &endpoint->userIdentityTokens[j];
            const UA_DataType *tokenType =
                client->config.userIdentityToken.content.decoded.type;

            /* Usertokens also have a security policy... */
            if(tokenPolicy->tokenType != UA_USERTOKENTYPE_ANONYMOUS &&
               tokenPolicy->securityPolicyUri.length > 0 &&
               !getSecurityPolicy(client, tokenPolicy->securityPolicyUri)) {
                UA_LOG_INFO(client->config.logging, UA_LOGCATEGORY_CLIENT,
                            "Rejecting UserTokenPolicy %lu in endpoint %lu: "
                            "security policy '%.*s' not available",
                            (long unsigned)j, (long unsigned)i,
                            (int)tokenPolicy->securityPolicyUri.length,
                            tokenPolicy->securityPolicyUri.data);
                continue;
            }

            if(tokenPolicy->tokenType > 3) {
                UA_LOG_INFO(client->config.logging, UA_LOGCATEGORY_CLIENT,
                            "Rejecting UserTokenPolicy %lu in endpoint %lu: "
                            "invalid token type",
                            (long unsigned)j, (long unsigned)i);
                continue;
            }

            if(tokenPolicy->tokenType == UA_USERTOKENTYPE_ANONYMOUS &&
               tokenType != &UA_TYPES[UA_TYPES_ANONYMOUSIDENTITYTOKEN] &&
               tokenType != NULL) {
                UA_LOG_INFO(client->config.logging, UA_LOGCATEGORY_CLIENT,
                            "Rejecting UserTokenPolicy %lu (anonymous) in endpoint %lu: "
                            "configuration doesn't match",
                            (long unsigned)j, (long unsigned)i);
                continue;
            }
            if(tokenPolicy->tokenType == UA_USERTOKENTYPE_USERNAME &&
               tokenType != &UA_TYPES[UA_TYPES_USERNAMEIDENTITYTOKEN]) {
                UA_LOG_INFO(client->config.logging, UA_LOGCATEGORY_CLIENT,
                            "Rejecting UserTokenPolicy %lu (username) in endpoint %lu: "
                            "configuration doesn't match",
                            (long unsigned)j, (long unsigned)i);
                continue;
            }
            if(tokenPolicy->tokenType == UA_USERTOKENTYPE_CERTIFICATE &&
               tokenType != &UA_TYPES[UA_TYPES_X509IDENTITYTOKEN]) {
                UA_LOG_INFO(client->config.logging, UA_LOGCATEGORY_CLIENT,
                            "Rejecting UserTokenPolicy %lu (certificate) in endpoint %lu: "
                            "configuration doesn't match",
                            (long unsigned)j, (long unsigned)i);
                continue;
            }
            if(tokenPolicy->tokenType == UA_USERTOKENTYPE_ISSUEDTOKEN &&
               tokenType != &UA_TYPES[UA_TYPES_ISSUEDIDENTITYTOKEN]) {
                UA_LOG_INFO(client->config.logging, UA_LOGCATEGORY_CLIENT,
                            "Rejecting UserTokenPolicy %lu (token) in endpoint %lu: "
                            "configuration doesn't match",
                            (long unsigned)j, (long unsigned)i);
                continue;
            }

            /* Endpoint with matching UserTokenPolicy found */

            /* If not explicit PolicyUri for authentication is configured, use
             * that from the TokenPolicy or (if that is not defined) from the
             * Endpoint SecurityPolicy. */
            UA_String *securityPolicyUri = &tokenPolicy->securityPolicyUri;
            if(securityPolicyUri->length == 0)
                securityPolicyUri = &endpoint->securityPolicyUri;
            if(UA_String_isEmpty(&client->config.authSecurityPolicyUri))
                UA_String_copy(securityPolicyUri, &client->config.authSecurityPolicyUri);

            /* Update tracking */
            bestEndpointLevel = endpoint->securityLevel;
            bestTokenIndex = j;

            /* Move to the client config */
            UA_EndpointDescription_clear(&client->config.endpoint);
            client->config.endpoint = *endpoint;
            UA_EndpointDescription_init(endpoint);
            UA_UserTokenPolicy_clear(&client->config.userTokenPolicy);
            client->config.userTokenPolicy = *tokenPolicy;
            UA_UserTokenPolicy_init(tokenPolicy);

            /* Store the Server Description */
            UA_ApplicationDescription_clear(&client->serverDescription);
            UA_ApplicationDescription_copy(&endpoint->server,
                                           &client->serverDescription);

            break;
        }
    }

    if(bestEndpointIndex == notFound) {
        UA_LOG_ERROR(client->config.logging, UA_LOGCATEGORY_CLIENT,
                     "No suitable endpoint found");
        client->connectStatus = UA_STATUSCODE_BADINTERNALERROR;
        closeSecureChannel(client);
        UA_UNLOCK(&client->clientMutex);
        return;
    } else if(bestTokenIndex == notFound) {
        UA_LOG_ERROR(client->config.logging, UA_LOGCATEGORY_CLIENT,
                     "No suitable UserTokenPolicy found for the possible endpoints");
        client->connectStatus = UA_STATUSCODE_BADIDENTITYTOKENINVALID;
        closeSecureChannel(client);
        UA_UNLOCK(&client->clientMutex);
        return;
    }

    /* Log the selected Endpoint and UserTokenPolicy */
#if UA_LOGLEVEL <= 300
    UA_EndpointDescription *endpoint = &client->config.endpoint;
    UA_UserTokenPolicy *tokenPolicy = &client->config.userTokenPolicy;
    UA_String *securityPolicyUri = &tokenPolicy->securityPolicyUri;
    const char *securityModeNames[3] = {"None", "Sign", "SignAndEncrypt"};
    const char *userTokenTypeNames[4] =
        {"Anonymous", "UserName", "Certificate", "IssuedToken"};

    UA_LOG_INFO(client->config.logging, UA_LOGCATEGORY_CLIENT,
                "Selected endpoint %lu in URL %.*s with SecurityMode "
                "%s and SecurityPolicy %.*s",
                (long unsigned)bestEndpointIndex, (int)endpoint->endpointUrl.length,
                endpoint->endpointUrl.data, securityModeNames[endpoint->securityMode - 1],
                (int)endpoint->securityPolicyUri.length, endpoint->securityPolicyUri.data);

    UA_LOG_INFO(client->config.logging, UA_LOGCATEGORY_CLIENT,
                "Selected UserTokenPolicy %.*s with UserTokenType %s "
                "and SecurityPolicy %.*s",
                (int)tokenPolicy->policyId.length, tokenPolicy->policyId.data,
                userTokenTypeNames[tokenPolicy->tokenType],
                (int)securityPolicyUri->length, securityPolicyUri->data);
#endif

    /* Close the SecureChannel -- a different SecurityMode or SecurityPolicy is
     * defined by the Endpoint. */
    if(client->config.endpoint.securityMode != client->channel.securityMode ||
       !UA_String_equal(&client->config.endpoint.securityPolicyUri,
                        &client->channel.securityPolicy->policyUri)) {
        closeSecureChannel(client);
        UA_UNLOCK(&client->clientMutex);
        return;
    }

    /* We were using a distinct discovery URL and we are switching away from it.
     * Close the SecureChannel to reopen with the EndpointUrl. If an endpoint
     * was selected, then we use the endpointUrl for the HEL message. */
    if(client->discoveryUrl.length > 0 &&
       !UA_String_equal(&client->discoveryUrl,
                        &client->config.endpoint.endpointUrl)) {
        closeSecureChannel(client);
        UA_UNLOCK(&client->clientMutex);
        return;
    }

    /* Nothing to do. We have selected an endpoint that we can use to open a
     * Session on the current SecureChannel. */
    UA_UNLOCK(&client->clientMutex);
}

static UA_StatusCode
requestGetEndpoints(UA_Client *client) {
    UA_LOCK_ASSERT(&client->clientMutex, 1);

    UA_GetEndpointsRequest request;
    UA_GetEndpointsRequest_init(&request);
    request.endpointUrl = getEndpointUrl(client);

    UA_StatusCode retval =
        __Client_AsyncService(client, &request, &UA_TYPES[UA_TYPES_GETENDPOINTSREQUEST],
                              (UA_ClientAsyncServiceCallback) responseGetEndpoints,
                              &UA_TYPES[UA_TYPES_GETENDPOINTSRESPONSE], NULL, NULL);
    if(retval != UA_STATUSCODE_GOOD) {
        UA_LOG_ERROR(client->config.logging, UA_LOGCATEGORY_CLIENT,
                     "RequestGetEndpoints failed when sending the request with error code %s",
                     UA_StatusCode_name(retval));
        return retval;
    }

    client->endpointsHandshake = true;
    return UA_STATUSCODE_GOOD;
}

static void
responseFindServers(UA_Client *client, void *userdata,
                    UA_UInt32 requestId, void *response) {
    client->findServersHandshake = false;

    UA_LOG_DEBUG(client->config.logging, UA_LOGCATEGORY_CLIENT,
                 "Received FindServersResponse");

    /* Error handling. Log the error but continue to connect with the current
     * EndpointURL. */
    UA_FindServersResponse *fsr = (UA_FindServersResponse*)response;
    if(fsr->responseHeader.serviceResult != UA_STATUSCODE_GOOD) {
        UA_LOG_WARNING(client->config.logging, UA_LOGCATEGORY_CLIENT,
                       "FindServers failed with error code %s. Continue with the "
                       "EndpointURL %.*s.",
                       UA_StatusCode_name(fsr->responseHeader.serviceResult),
                       (int)client->config.endpointUrl.length,
                       client->config.endpointUrl.data);
        UA_String_copy(&client->config.endpointUrl, &client->discoveryUrl);
        return;
    }

    /* Check if one of the returned servers matches the EndpointURL already used */
    for(size_t i = 0; i < fsr->serversSize; i++) {
        UA_ApplicationDescription *server = &fsr->servers[i];

        /* Filter by the ApplicationURI if defined */
        if(client->config.applicationUri.length > 0 &&
           !UA_String_equal(&client->config.applicationUri,
                            &server->applicationUri))
            continue;

        for(size_t j = 0; j < server->discoveryUrlsSize; j++) {
            if(UA_String_equal(&client->config.endpointUrl, &server->discoveryUrls[j])) {
                UA_LOG_INFO(client->config.logging, UA_LOGCATEGORY_CLIENT,
                            "The initially defined EndpointURL %.*s "
                            "is valid for the server",
                            (int)client->config.endpointUrl.length,
                            client->config.endpointUrl.data);
                UA_String_copy(&client->config.endpointUrl, &client->discoveryUrl);
                return;
            }
        }
    }

    /* The current EndpointURL is not usable. Pick the first "opc.tcp" DiscoveryUrl of a
     * returned server. */
    for(size_t i = 0; i < fsr->serversSize; i++) {
        UA_ApplicationDescription *server = &fsr->servers[i];
        if(server->applicationType != UA_APPLICATIONTYPE_SERVER &&
            server->applicationType != UA_APPLICATIONTYPE_CLIENTANDSERVER &&
            server->applicationType != UA_APPLICATIONTYPE_DISCOVERYSERVER)
            continue;

        /* Filter by the ApplicationURI if defined */
        if(client->config.applicationUri.length > 0 &&
           !UA_String_equal(&client->config.applicationUri,
                            &server->applicationUri))
            continue;

        for(size_t j = 0; j < server->discoveryUrlsSize; j++) {
            /* Try to parse the DiscoveryUrl. This weeds out http schemas (etc.)
             * and invalid DiscoveryUrls in general. */
            UA_String hostname, path;
            UA_UInt16 port;
            UA_StatusCode res =
                UA_parseEndpointUrl(&server->discoveryUrls[j], &hostname,
                                    &port, &path);
            if(res != UA_STATUSCODE_GOOD)
                continue;

            /* Use this DiscoveryUrl in the client */
            UA_String_clear(&client->discoveryUrl);
            client->discoveryUrl = server->discoveryUrls[j];
            UA_String_init(&server->discoveryUrls[j]);

            UA_LOG_INFO(client->config.logging, UA_LOGCATEGORY_CLIENT,
                        "Use the EndpointURL %.*s returned from FindServers",
                        (int)client->discoveryUrl.length, client->discoveryUrl.data);

            /* Close the SecureChannel to build it up new with the correct
             * EndpointURL in the HEL/ACK handshake */
            closeSecureChannel(client);
            return;
        }
    }

    /* Could not find a suitable server. Try to continue with the
     * original EndpointURL. */
    UA_LOG_WARNING(client->config.logging, UA_LOGCATEGORY_CLIENT,
                   "FindServers did not returned a suitable DiscoveryURL. "
                   "Continue with the EndpointURL %.*s.",
                   (int)client->config.endpointUrl.length,
                   client->config.endpointUrl.data);
    UA_String_clear(&client->discoveryUrl);
    UA_String_copy(&client->config.endpointUrl, &client->discoveryUrl);
}

static UA_StatusCode
requestFindServers(UA_Client *client) {
    UA_FindServersRequest request;
    UA_FindServersRequest_init(&request);
    request.requestHeader.timeoutHint = 10000;
    request.endpointUrl = client->config.endpointUrl;
    UA_StatusCode retval =
        __Client_AsyncService(client, &request, &UA_TYPES[UA_TYPES_FINDSERVERSREQUEST],
                              (UA_ClientAsyncServiceCallback) responseFindServers,
                              &UA_TYPES[UA_TYPES_FINDSERVERSRESPONSE], NULL, NULL);
    if(retval != UA_STATUSCODE_GOOD) {
        UA_LOG_ERROR(client->config.logging, UA_LOGCATEGORY_CLIENT,
                     "FindServers failed when sending the request with error code %s",
                     UA_StatusCode_name(retval));
        return retval;
    }

    client->findServersHandshake = true;
    return UA_STATUSCODE_GOOD;
}

static void
createSessionCallback(UA_Client *client, void *userdata,
                      UA_UInt32 requestId, void *response) {
    UA_LOCK(&client->clientMutex);

    UA_CreateSessionResponse *sessionResponse = (UA_CreateSessionResponse*)response;
    UA_StatusCode res = sessionResponse->responseHeader.serviceResult;
    if(res != UA_STATUSCODE_GOOD)
        goto cleanup;

    if(client->channel.securityMode == UA_MESSAGESECURITYMODE_SIGN ||
       client->channel.securityMode == UA_MESSAGESECURITYMODE_SIGNANDENCRYPT) {
        /* Verify the session response was created with the same certificate as
         * the SecureChannel */
        if(!UA_ByteString_equal(&sessionResponse->serverCertificate,
                                &client->channel.remoteCertificate)) {
            res = UA_STATUSCODE_BADCERTIFICATEINVALID;
            goto cleanup;
        }

        /* Verify the client signature */
        res = checkCreateSessionSignature(client, &client->channel, sessionResponse);
        if(res != UA_STATUSCODE_GOOD)
            goto cleanup;
    }

    /* Copy nonce and AuthenticationToken */
    UA_ByteString_clear(&client->serverSessionNonce);
    UA_NodeId_clear(&client->authenticationToken);
    res |= UA_ByteString_copy(&sessionResponse->serverNonce,
                              &client->serverSessionNonce);
    res |= UA_NodeId_copy(&sessionResponse->authenticationToken,
                          &client->authenticationToken);
    if(res != UA_STATUSCODE_GOOD)
        goto cleanup;

    /* Activate the new Session */
    client->sessionState = UA_SESSIONSTATE_CREATED;

 cleanup:
    client->connectStatus = res;
    if(client->connectStatus != UA_STATUSCODE_GOOD)
        client->sessionState = UA_SESSIONSTATE_CLOSED;

    UA_UNLOCK(&client->clientMutex);
}

static UA_StatusCode
createSessionAsync(UA_Client *client) {
    UA_LOCK_ASSERT(&client->clientMutex, 1);

    /* Generate the local nonce for the session */
    UA_StatusCode res = UA_STATUSCODE_GOOD;
    if(client->channel.securityMode == UA_MESSAGESECURITYMODE_SIGN ||
       client->channel.securityMode == UA_MESSAGESECURITYMODE_SIGNANDENCRYPT) {
        if(client->clientSessionNonce.length != UA_SESSION_LOCALNONCELENGTH) {
           UA_ByteString_clear(&client->clientSessionNonce);
            res = UA_ByteString_allocBuffer(&client->clientSessionNonce,
                                            UA_SESSION_LOCALNONCELENGTH);
            if(res != UA_STATUSCODE_GOOD)
                return res;
        }
        res = client->channel.securityPolicy->symmetricModule.
                 generateNonce(client->channel.securityPolicy->policyContext,
                               &client->clientSessionNonce);
        if(res != UA_STATUSCODE_GOOD)
            return res;
    }

    /* Prepare and send the request */
    UA_CreateSessionRequest request;
    UA_CreateSessionRequest_init(&request);
    request.clientNonce = client->clientSessionNonce;
    request.requestedSessionTimeout = client->config.requestedSessionTimeout;
    request.maxResponseMessageSize = UA_INT32_MAX;
    request.endpointUrl = client->config.endpoint.endpointUrl;
    request.clientDescription = client->config.clientDescription;
    request.sessionName = client->config.sessionName;
    if(client->channel.securityMode == UA_MESSAGESECURITYMODE_SIGN ||
       client->channel.securityMode == UA_MESSAGESECURITYMODE_SIGNANDENCRYPT) {
        request.clientCertificate = client->channel.securityPolicy->localCertificate;
    }

    res = __Client_AsyncService(client, &request,
                                &UA_TYPES[UA_TYPES_CREATESESSIONREQUEST],
                                (UA_ClientAsyncServiceCallback)createSessionCallback,
                                &UA_TYPES[UA_TYPES_CREATESESSIONRESPONSE], NULL, NULL);

    if(res == UA_STATUSCODE_GOOD)
        client->sessionState = UA_SESSIONSTATE_CREATE_REQUESTED;
    else
        UA_LOG_ERROR(client->config.logging, UA_LOGCATEGORY_CLIENT,
                     "CreateSession failed when sending the request with "
                     "error code %s", UA_StatusCode_name(res));

    return res;
}

static UA_StatusCode
initSecurityPolicy(UA_Client *client) {
    /* Find the SecurityPolicy */
    UA_SecurityPolicy *sp = NULL;
    if(client->config.endpoint.securityPolicyUri.length == 0) {
        sp = getSecurityPolicy(client,
                               UA_STRING("http://opcfoundation.org/UA/SecurityPolicy#None"));
    } else {
        sp = getSecurityPolicy(client, client->config.endpoint.securityPolicyUri);
    }

    /* Unknown SecurityPolicy -- we would never select such an endpoint */
    if(!sp)
        return UA_STATUSCODE_BADINTERNALERROR;

    /* Already initialized -- check we are using the configured SecurityPolicy */
    if(client->channel.securityPolicy)
        return (client->channel.securityPolicy == sp) ?
            UA_STATUSCODE_GOOD : UA_STATUSCODE_BADINTERNALERROR;

    /* Set the SecurityMode -- none if no endpoint is selected so far */
    client->channel.securityMode = client->config.endpoint.securityMode;
    if(client->channel.securityMode == UA_MESSAGESECURITYMODE_INVALID)
        client->channel.securityMode = UA_MESSAGESECURITYMODE_NONE;

    /* Instantiate the SecurityPolicy context with the remote certificate */
    return UA_SecureChannel_setSecurityPolicy(&client->channel, sp,
                                              &client->config.endpoint.serverCertificate);
}

static void
connectActivity(UA_Client *client) {
    UA_LOG_TRACE(client->config.logging, UA_LOGCATEGORY_CLIENT,
                 "Client connect iterate");

    /* Could not connect with an error that canot be recovered from */
    if(client->connectStatus != UA_STATUSCODE_GOOD)
        return;

    /* Already connected */
    if(client->sessionState == UA_SESSIONSTATE_ACTIVATED)
        return;

    /* Switch on the SecureChannel state */
    switch(client->channel.state) {
        /* Nothing to do if the connection has not opened fully */
    case UA_SECURECHANNELSTATE_CONNECTING:
    case UA_SECURECHANNELSTATE_CLOSING:
    case UA_SECURECHANNELSTATE_HEL_SENT:
        return;

        /* Send HEL */
    case UA_SECURECHANNELSTATE_CONNECTED:
        client->connectStatus = sendHELMessage(client);
        return;

        /* ACK receieved. Send OPN. */
    case UA_SECURECHANNELSTATE_ACK_RECEIVED:
        sendOPNAsync(client, false); /* Send OPN */
        return;

        /* The channel is open -> continue with the Session handling */
    case UA_SECURECHANNELSTATE_OPEN:
        break;

        /* The connection is closed. Reset the SecureChannel and open a new TCP
         * connection */
    case UA_SECURECHANNELSTATE_CLOSED:
        if(client->config.noReconnect)
            client->connectStatus = UA_STATUSCODE_BADNOTCONNECTED;
        else
            initConnect(client); /* Sets the connectStatus internally */
        return;

        /* These states should never occur for the client */
    default:
        client->connectStatus = UA_STATUSCODE_BADINTERNALERROR;
        return;
    }

    /* <-- The SecureChannel is open --> */

    /* Ongoing handshake -> Waiting for a response */
    if(client->endpointsHandshake || client->findServersHandshake)
        return;

    /* Call FindServers to see if we should reconnect with another EndpointUrl.
     * This needs to be done before GetEndpoints, as the set of returned
     * endpoints may depend on the EndpointUrl used during the initial HEL/ACK
     * handshake. */
    if(client->discoveryUrl.length == 0) {
        client->connectStatus = requestFindServers(client);
        return;
    }

    /* GetEndpoints to identify the remote side and/or reset the SecureChannel
     * with encryption */
    if(endpointUnconfigured(client)) {
        client->connectStatus = requestGetEndpoints(client);
        return;
    }

    /* Have the final SecureChannel but no session */
    if(client->config.noSession)
        return;

    /* Create and Activate the Session */
    switch(client->sessionState) {
        /* Send a CreateSessionRequest */
    case UA_SESSIONSTATE_CLOSED:
        client->connectStatus = createSessionAsync(client);
        return;

        /* Activate the Session */
    case UA_SESSIONSTATE_CREATED:
        client->connectStatus = activateSessionAsync(client);
        return;

    case UA_SESSIONSTATE_CREATE_REQUESTED:
    case UA_SESSIONSTATE_ACTIVATE_REQUESTED:
    case UA_SESSIONSTATE_ACTIVATED:
    case UA_SESSIONSTATE_CLOSING:
        return; /* Nothing to do */

        /* These states should never occur for the client */
    default:
        client->connectStatus = UA_STATUSCODE_BADINTERNALERROR;
        break;
    }
}

static UA_StatusCode
verifyClientSecureChannelHeader(void *application, UA_SecureChannel *channel,
                                const UA_AsymmetricAlgorithmSecurityHeader *asymHeader) {
    UA_Client *client = (UA_Client*)application;
    const UA_SecurityPolicy *sp = channel->securityPolicy;
    UA_assert(sp != NULL);

    /* Check the SecurityPolicyUri */
    if(asymHeader->securityPolicyUri.length > 0 &&
       !UA_String_equal(&sp->policyUri, &asymHeader->securityPolicyUri)) {
        UA_LOG_ERROR(client->config.logging, UA_LOGCATEGORY_CLIENT,
                     "The server uses a different SecurityPolicy from the client");
        return UA_STATUSCODE_BADSECURITYCHECKSFAILED;
    }

    /* If encryption is used, check that the server certificate for the
     * endpoint is used for the SecureChannel */
    UA_ByteString serverCert = getLeafCertificate(asymHeader->senderCertificate);
    if(client->config.endpoint.serverCertificate.length > 0 &&
       !UA_String_equal(&client->config.endpoint.serverCertificate, &serverCert)) {
        UA_LOG_ERROR(client->config.logging, UA_LOGCATEGORY_CLIENT,
                     "The server certificate is different from the EndpointDescription");
        return UA_STATUSCODE_BADSECURITYCHECKSFAILED;
    }

    /* Verify the certificate the server assumes on our end */
    UA_StatusCode res = sp->asymmetricModule.
        compareCertificateThumbprint(sp, &asymHeader->receiverCertificateThumbprint);
    if(res != UA_STATUSCODE_GOOD) {
        UA_LOG_ERROR(client->config.logging, UA_LOGCATEGORY_CLIENT,
                     "The server does not use the client certificate "
                     "used for the selected SecurityPolicy");
        return res;
    }

    return UA_STATUSCODE_GOOD;
}

/* The local ApplicationURI has to match the certificates of the
 * SecurityPolicies */
static void
verifyClientApplicationURI(const UA_Client *client) {
#if UA_LOGLEVEL <= 400
    for(size_t i = 0; i < client->config.securityPoliciesSize; i++) {
        UA_SecurityPolicy *sp = &client->config.securityPolicies[i];
        if(!sp->localCertificate.data) {
            UA_LOG_WARNING(client->config.logging, UA_LOGCATEGORY_CLIENT,
                           "skip verifying ApplicationURI for the SecurityPolicy %.*s",
                           (int)sp->policyUri.length, sp->policyUri.data);
            continue;
        }

        UA_StatusCode retval =
            client->config.certificateVerification.
            verifyApplicationURI(&client->config.certificateVerification,
                                 &sp->localCertificate,
                                 &client->config.clientDescription.applicationUri);
        if(retval != UA_STATUSCODE_GOOD) {
            UA_LOG_WARNING(client->config.logging, UA_LOGCATEGORY_CLIENT,
                           "The configured ApplicationURI does not match the URI "
                           "specified in the certificate for the SecurityPolicy %.*s",
                           (int)sp->policyUri.length, sp->policyUri.data);
        }
    }
#endif
}

static void
__Client_networkCallback(UA_ConnectionManager *cm, uintptr_t connectionId,
                         void *application, void **connectionContext,
                         UA_ConnectionState state, const UA_KeyValueMap *params,
                         UA_ByteString msg) {
    /* Take the client lock */
    UA_Client *client = (UA_Client*)application;
    UA_LOCK(&client->clientMutex);

    UA_LOG_TRACE(client->config.logging, UA_LOGCATEGORY_CLIENT, "Client network callback");

    /* A new connection with no context pointer attached */
    if(!*connectionContext) {
        /* Inconsistent SecureChannel state. Has to be fresh for a new
         * connection. */
        if(client->channel.state != UA_SECURECHANNELSTATE_CLOSED &&
           client->channel.state != UA_SECURECHANNELSTATE_REVERSE_LISTENING) {
            UA_LOG_ERROR(client->config.logging, UA_LOGCATEGORY_CLIENT,
                         "Cannot open a connection, the SecureChannel is already used");
            client->connectStatus = UA_STATUSCODE_BADINTERNALERROR;
            notifyClientState(client);
            UA_UNLOCK(&client->clientMutex);
            return;
        }

        /* Initialize the client connection and attach to the EventLoop connection */
        client->channel.connectionManager = cm;
        client->channel.connectionId = connectionId;
        *connectionContext = &client->channel;
    }

    /* The connection is closing in the EventLoop. This is the last callback
     * from that connection. Clean up the SecureChannel in the client. */
    if(state == UA_CONNECTIONSTATE_CLOSING) {
        UA_LOG_INFO_CHANNEL(client->config.logging, &client->channel,
                            "SecureChannel closed");

        /* Set to closing (could be done already in UA_SecureChannel_shutdown).
         * This impacts the handling of cancelled requests below. */
        UA_SecureChannelState oldState = client->channel.state;
        client->channel.state = UA_SECURECHANNELSTATE_CLOSING;

        /* Set the Session to CREATED if it was ACTIVATED */
        if(client->sessionState == UA_SESSIONSTATE_ACTIVATED)
            client->sessionState = UA_SESSIONSTATE_CREATED;

        /* Delete outstanding async services - the RequestId is no longer valid. Do
         * this after setting the Session state. Otherwise we send out new Publish
         * Requests immediately. */
        __Client_AsyncService_removeAll(client, UA_STATUSCODE_BADSECURECHANNELCLOSED);

        /* Clean up the channel and set the status to CLOSED */
        UA_SecureChannel_clear(&client->channel);

        /* The connection closed before it actually opened. Since we are
         * connecting asynchronously, this happens when the TCP connection
         * fails. Try to fall back on the initial EndpointUrl. */
        if(oldState == UA_SECURECHANNELSTATE_CONNECTING &&
           client->connectStatus == UA_STATUSCODE_GOOD)
            client->connectStatus = fallbackEndpointUrl(client);

        /* Try to reconnect */
        goto continue_connect;
    }

    /* Update the SecureChannel state */
    if(UA_LIKELY(state == UA_CONNECTIONSTATE_ESTABLISHED)) {
        /* The connection is now open on the TCP level. Set the SecureChannel
         * state to reflect this. Otherwise later consistency checks for the
         * received messages fail. */
        if(client->channel.state == UA_SECURECHANNELSTATE_REVERSE_LISTENING)
            client->channel.state = UA_SECURECHANNELSTATE_REVERSE_CONNECTED;
        if(client->channel.state < UA_SECURECHANNELSTATE_CONNECTED)
            client->channel.state = UA_SECURECHANNELSTATE_CONNECTED;
    } else /* state == UA_CONNECTIONSTATE_OPENING */ {
        /* The connection was opened on our end only. Waiting for the TCP handshake
         * to complete. */
        client->channel.state = UA_SECURECHANNELSTATE_CONNECTING;
    }

    /* Received a message. Process the message with the SecureChannel. */
    UA_EventLoop *el = client->config.eventLoop;
    UA_DateTime nowMonotonic = el->dateTime_nowMonotonic(el);
    UA_StatusCode res =
        UA_SecureChannel_processBuffer(&client->channel, client,
                                       processServiceResponse,
                                       &msg, nowMonotonic);
    if(res != UA_STATUSCODE_GOOD) {
        UA_LOG_ERROR(client->config.logging, UA_LOGCATEGORY_CLIENT,
                     "Processing the message returned the error code %s",
                     UA_StatusCode_name(res));

        /* If processing the buffer fails before the SecureChannel has opened,
         * then the client cannot recover. Set the connectStatus to reflect
         * this. The application is notified when the socket has closed. */
        if(client->channel.state != UA_SECURECHANNELSTATE_OPEN)
            client->connectStatus = res;

        /* Close the SecureChannel, but don't notify the client right away.
         * Return immediately. notifyClientState will be called in the next
         * callback from the ConnectionManager when the connection closes with a
         * StatusCode.
         *
         * If the connectStatus is still good (the SecureChannel was fully
         * opened before), then a reconnect is attempted. */
        closeSecureChannel(client);
        UA_UNLOCK(&client->clientMutex);
        return;
    }

 continue_connect:
    /* Trigger the next action from our end to fully open up the connection */
    if(!isFullyConnected(client))
        connectActivity(client);
    notifyClientState(client);
    UA_UNLOCK(&client->clientMutex);
}

/* Initialize a TCP connection. Writes the result to client->connectStatus. */
static void
initConnect(UA_Client *client) {
    if(client->channel.state != UA_SECURECHANNELSTATE_CLOSED) {
        UA_LOG_WARNING(client->config.logging, UA_LOGCATEGORY_CLIENT,
                       "Client connection already initiated");
        return;
    }

    /* Start the EventLoop if not already started */
    client->connectStatus = __UA_Client_startup(client);
    UA_CHECK_STATUS(client->connectStatus, return);

    /* Consistency check the client's own ApplicationURI.
     * Problems are only logged. */
    verifyClientApplicationURI(client);

    /* Initialize the SecureChannel */
    UA_SecureChannel_clear(&client->channel);
    client->channel.config = client->config.localConnectionConfig;
    client->channel.certificateVerification = &client->config.certificateVerification;
    client->channel.processOPNHeader = verifyClientSecureChannelHeader;

    /* Initialize the SecurityPolicy */
    client->connectStatus = initSecurityPolicy(client);
    if(client->connectStatus != UA_STATUSCODE_GOOD)
        return;

    /* Extract hostname and port from the URL */
    UA_String hostname = UA_STRING_NULL;
    UA_String path = UA_STRING_NULL;
    UA_UInt16 port = 4840;

    client->connectStatus =
        UA_parseEndpointUrl(&client->config.endpointUrl, &hostname, &port, &path);
    if(client->connectStatus != UA_STATUSCODE_GOOD) {
        UA_LOG_WARNING(client->config.logging, UA_LOGCATEGORY_NETWORK,
                       "OPC UA URL is invalid: %.*s",
                       (int)client->config.endpointUrl.length,
                       client->config.endpointUrl.data);
        return;
    }

    /* Initialize the TCP connection */
    UA_String tcpString = UA_STRING("tcp");
    for(UA_EventSource *es = client->config.eventLoop->eventSources;
        es != NULL; es = es->next) {
        /* Is this a usable connection manager? */
        if(es->eventSourceType != UA_EVENTSOURCETYPE_CONNECTIONMANAGER)
            continue;
        UA_ConnectionManager *cm = (UA_ConnectionManager*)es;
        if(!UA_String_equal(&tcpString, &cm->protocol))
            continue;

        /* Set up the parameters */
        UA_KeyValuePair params[2];
        params[0].key = UA_QUALIFIEDNAME(0, "port");
        UA_Variant_setScalar(&params[0].value, &port, &UA_TYPES[UA_TYPES_UINT16]);
        params[1].key = UA_QUALIFIEDNAME(0, "address");
        UA_Variant_setScalar(&params[1].value, &hostname, &UA_TYPES[UA_TYPES_STRING]);

        UA_KeyValueMap paramMap;
        paramMap.map = params;
        paramMap.mapSize = 2;

        /* Open the client TCP connection */
        UA_UNLOCK(&client->clientMutex);
        UA_StatusCode res =
            cm->openConnection(cm, &paramMap, client, NULL, __Client_networkCallback);
        UA_LOCK(&client->clientMutex);
        if(res == UA_STATUSCODE_GOOD)
            break;
    }

    /* The channel has not opened */
    if(client->channel.state == UA_SECURECHANNELSTATE_CLOSED)
        client->connectStatus = UA_STATUSCODE_BADINTERNALERROR;

    /* Opening the TCP connection failed */
    if(client->connectStatus != UA_STATUSCODE_GOOD) {
        UA_LOG_WARNING(client->config.logging, UA_LOGCATEGORY_CLIENT,
                       "Could not open a TCP connection to %.*s",
                       (int)client->config.endpointUrl.length,
                       client->config.endpointUrl.data);
        client->connectStatus = UA_STATUSCODE_BADCONNECTIONCLOSED;
    }
}

void
connectSync(UA_Client *client) {
    UA_LOCK_ASSERT(&client->clientMutex, 1);

    /* EventLoop is started. Otherwise initConnect would have failed. */
    UA_EventLoop *el = client->config.eventLoop;
    UA_assert(el);

    UA_DateTime now = el->dateTime_nowMonotonic(el);
    UA_DateTime maxDate = now + ((UA_DateTime)client->config.timeout * UA_DATETIME_MSEC);

    /* Initialize the connection */
    initConnect(client);
    notifyClientState(client);
    if(client->connectStatus != UA_STATUSCODE_GOOD)
        return;

    /* Run the EventLoop until connected, connect fail or timeout. Write the
     * iterate result to the connectStatus. So we do not attempt to restore a
     * failed connection during the sync connect. */
    while(client->connectStatus == UA_STATUSCODE_GOOD &&
          !isFullyConnected(client)) {

        /* Timeout -> abort */
        now = el->dateTime_nowMonotonic(el);
        if(maxDate < now) {
            UA_LOG_ERROR(client->config.logging, UA_LOGCATEGORY_CLIENT,
                         "The connection has timed out before it could be fully opened");
            client->connectStatus = UA_STATUSCODE_BADTIMEOUT;
            closeSecureChannel(client);
            /* Continue to run. So the SecureChannel is fully closed in the next
             * EventLoop iteration. */
        }

        /* Drop into the EventLoop */
        UA_UNLOCK(&client->clientMutex);
        UA_StatusCode res = el->run(el, (UA_UInt32)((maxDate - now) / UA_DATETIME_MSEC));
        UA_LOCK(&client->clientMutex);
        if(res != UA_STATUSCODE_GOOD) {
            client->connectStatus = res;
            closeSecureChannel(client);
        }

        notifyClientState(client);
    }
}

UA_StatusCode
connectInternal(UA_Client *client, UA_Boolean async) {
    /* Reset the connectStatus. This should be the only place where we can
     * recover from a bad connectStatus. */
    client->connectStatus = UA_STATUSCODE_GOOD;

    if(async)
        initConnect(client);
    else
        connectSync(client);
    notifyClientState(client);
    return client->connectStatus;
}

UA_StatusCode
connectSecureChannel(UA_Client *client, const char *endpointUrl) {
    UA_ClientConfig *cc = UA_Client_getConfig(client);
    cc->noSession = true;
    UA_String_clear(&cc->endpointUrl);
    cc->endpointUrl = UA_STRING_ALLOC(endpointUrl);
    return connectInternal(client, false);
}

UA_StatusCode
__UA_Client_connect(UA_Client *client, UA_Boolean async) {
    UA_LOCK(&client->clientMutex);
    connectInternal(client, async);
    UA_UNLOCK(&client->clientMutex);
    return client->connectStatus;
}

static UA_StatusCode
activateSessionSync(UA_Client *client) {
    UA_LOCK_ASSERT(&client->clientMutex, 1);

    /* EventLoop is started. Otherwise activateSessionAsync would have failed. */
    UA_EventLoop *el = client->config.eventLoop;
    UA_assert(el);

    UA_DateTime now = el->dateTime_nowMonotonic(el);
    UA_DateTime maxDate = now + ((UA_DateTime)client->config.timeout * UA_DATETIME_MSEC);

    /* Try to activate */
    UA_StatusCode res = activateSessionAsync(client);
    if(res != UA_STATUSCODE_GOOD)
        return res;

    while(client->sessionState != UA_SESSIONSTATE_ACTIVATED &&
          client->connectStatus == UA_STATUSCODE_GOOD) {

        /* Timeout -> abort */
        now = el->dateTime_nowMonotonic(el);
        if(maxDate < now) {
            UA_LOG_ERROR(client->config.logging, UA_LOGCATEGORY_CLIENT,
                         "The connection has timed out before it could be fully opened");
            client->connectStatus = UA_STATUSCODE_BADTIMEOUT;
            closeSecureChannel(client);
            /* Continue to run. So the SecureChannel is fully closed in the next
             * EventLoop iteration. */
        }

        /* Drop into the EventLoop */
        UA_UNLOCK(&client->clientMutex);
        res = el->run(el, (UA_UInt32)((maxDate - now) / UA_DATETIME_MSEC));
        UA_LOCK(&client->clientMutex);
        if(res != UA_STATUSCODE_GOOD) {
            client->connectStatus = res;
            closeSecureChannel(client);
        }

        notifyClientState(client);
    }

    return client->connectStatus;
}

UA_StatusCode
UA_Client_activateCurrentSession(UA_Client *client) {
    UA_LOCK(&client->clientMutex);
    UA_StatusCode res = activateSessionSync(client);
    notifyClientState(client);
    UA_UNLOCK(&client->clientMutex);
    return res != UA_STATUSCODE_GOOD ? res : client->connectStatus;
}

UA_StatusCode
UA_Client_activateCurrentSessionAsync(UA_Client *client) {
    UA_LOCK(&client->clientMutex);
    UA_StatusCode res = activateSessionAsync(client);
    notifyClientState(client);
    UA_UNLOCK(&client->clientMutex);
    return res != UA_STATUSCODE_GOOD ? res : client->connectStatus;
}

UA_StatusCode
UA_Client_getSessionAuthenticationToken(UA_Client *client, UA_NodeId *authenticationToken,
                                        UA_ByteString *serverNonce) {
    UA_LOCK(&client->clientMutex);
    if(client->sessionState != UA_SESSIONSTATE_CREATED &&
       client->sessionState != UA_SESSIONSTATE_ACTIVATED) {
        UA_LOG_ERROR(client->config.logging, UA_LOGCATEGORY_CLIENT,
                     "There is no current session");
        UA_UNLOCK(&client->clientMutex);
        return UA_STATUSCODE_BADSESSIONCLOSED;
    }

    UA_StatusCode res = UA_NodeId_copy(&client->authenticationToken, authenticationToken);
    res |= UA_ByteString_copy(&client->serverSessionNonce, serverNonce);
    UA_UNLOCK(&client->clientMutex);
    return res;
}

static UA_StatusCode
switchSession(UA_Client *client,
              const UA_NodeId authenticationToken,
              const UA_ByteString serverNonce) {
    /* Check that there is no pending session in the client */
    if(client->sessionState != UA_SESSIONSTATE_CLOSED) {
        UA_LOG_ERROR(client->config.logging, UA_LOGCATEGORY_CLIENT,
                     "Cannot activate a session with a different AuthenticationToken "
                     "when the client already has a Session.");
        return UA_STATUSCODE_BADINTERNALERROR;
    }

    /* Replace token and nonce */
    UA_NodeId_clear(&client->authenticationToken);
    UA_ByteString_clear(&client->serverSessionNonce);
    UA_StatusCode res = UA_NodeId_copy(&authenticationToken, &client->authenticationToken);
    res |= UA_ByteString_copy(&serverNonce, &client->serverSessionNonce);
    if(res != UA_STATUSCODE_GOOD)
        return res;

    /* Notify that we have now a created session */
    client->sessionState = UA_SESSIONSTATE_CREATED;
    notifyClientState(client);

    return UA_STATUSCODE_GOOD;
}

UA_StatusCode
UA_Client_activateSession(UA_Client *client,
                          const UA_NodeId authenticationToken,
                          const UA_ByteString serverNonce) {
    UA_LOCK(&client->clientMutex);
    UA_StatusCode res = switchSession(client, authenticationToken, serverNonce);
    if(res != UA_STATUSCODE_GOOD) {
        UA_UNLOCK(&client->clientMutex);
        return res;
    }
    res = activateSessionSync(client);
    notifyClientState(client);
    UA_UNLOCK(&client->clientMutex);
    return res != UA_STATUSCODE_GOOD ? res : client->connectStatus;
}

UA_StatusCode
UA_Client_activateSessionAsync(UA_Client *client,
                               const UA_NodeId authenticationToken,
                               const UA_ByteString serverNonce) {
    UA_LOCK(&client->clientMutex);
    UA_StatusCode res = switchSession(client, authenticationToken, serverNonce);
    if(res != UA_STATUSCODE_GOOD) {
        UA_UNLOCK(&client->clientMutex);
        return res;
    }
    res = activateSessionAsync(client);
    notifyClientState(client);
    UA_UNLOCK(&client->clientMutex);
    return res != UA_STATUSCODE_GOOD ? res : client->connectStatus;
}

static void
__Client_reverseConnectCallback(UA_ConnectionManager *cm, uintptr_t connectionId,
                         void *application, void **connectionContext,
                         UA_ConnectionState state, const UA_KeyValueMap *params,
                         UA_ByteString msg) {

    UA_Client *client = (UA_Client*)application;

    UA_LOCK(&client->clientMutex);

    /* This is the first call for the listening socket, attach the
     * REVERSE_CONNECT_INDICATOR marker and set the ID to the channel */
    if(!client->channel.connectionId) {
        client->channel.connectionId = connectionId;
        *connectionContext = REVERSE_CONNECT_INDICATOR;
    }

    /* Last call for the listening connection while it is being closed. Only
     * notify a state change if no reverse connection is being or has been
     * established by now */
    if(*connectionContext == REVERSE_CONNECT_INDICATOR &&
       state == UA_CONNECTIONSTATE_CLOSING) {
        if(client->channel.connectionId == connectionId) {
            client->channel.state = UA_SECURECHANNELSTATE_CLOSED;
            notifyClientState(client);
        }
        UA_UNLOCK(&client->clientMutex);
        return;
    }

    /* Second callback for the listening socket, it is now listening for
     * incoming connections */
    if(client->channel.connectionId == connectionId &&
       *connectionContext == REVERSE_CONNECT_INDICATOR) {
        client->channel.state = UA_SECURECHANNELSTATE_REVERSE_LISTENING;
        notifyClientState(client);
    }

    /* This is a connection initiated by a server, disconnect the listener and
     * reset secure channel information */
    if(client->channel.connectionId != connectionId) {
        cm->closeConnection(cm, client->channel.connectionId);
        client->channel.connectionId = 0;
        *connectionContext = NULL;
    }

    /* Forward all calls belonging to the reverse connection estblished by the
     * server to the regular network callback */
    if(*connectionContext != REVERSE_CONNECT_INDICATOR) {
        UA_UNLOCK(&client->clientMutex);
        __Client_networkCallback(cm, connectionId, application,
                                 connectionContext, state, params, msg);
        return;
    }

    UA_UNLOCK(&client->clientMutex);
}

UA_StatusCode
UA_Client_startListeningForReverseConnect(UA_Client *client,
                                          const UA_String *listenHostnames,
                                          size_t listenHostnamesLength,
                                          UA_UInt16 port) {
    UA_LOCK(&client->clientMutex);

    if(client->channel.state != UA_SECURECHANNELSTATE_CLOSED) {
        UA_LOG_WARNING(client->config.logging, UA_LOGCATEGORY_CLIENT,
                       "Unable to listen for reverse connect while the client "
                       "is connected or already listening");
        UA_UNLOCK(&client->clientMutex);
        return UA_STATUSCODE_BADINVALIDSTATE;
    }

    const UA_String tcpString = UA_STRING_STATIC("tcp");
    UA_StatusCode res = UA_STATUSCODE_BADINTERNALERROR;

    client->connectStatus = UA_STATUSCODE_GOOD;
    client->channel.renewState = UA_SECURECHANNELRENEWSTATE_NORMAL;

    UA_SecureChannel_init(&client->channel);
    client->channel.config = client->config.localConnectionConfig;
    client->channel.certificateVerification = &client->config.certificateVerification;
    client->channel.processOPNHeader = verifyClientSecureChannelHeader;
    client->channel.connectionId = 0;

    client->connectStatus = initSecurityPolicy(client);
    if(client->connectStatus != UA_STATUSCODE_GOOD)
        return client->connectStatus;

    UA_EventLoop *el = client->config.eventLoop;
    if(!el) {
        UA_LOG_WARNING(client->config.logging, UA_LOGCATEGORY_CLIENT,
                       "No EventLoop configured");
        UA_UNLOCK(&client->clientMutex);
        return UA_STATUSCODE_BADINTERNALERROR;
    }

    if(el->state != UA_EVENTLOOPSTATE_STARTED) {
        res = el->start(el);
        UA_CHECK_STATUS(res, UA_UNLOCK(&client->clientMutex); return res);
    }

    UA_ConnectionManager *cm = NULL;
    for(UA_EventSource *es = el->eventSources; es != NULL; es = es->next) {
        if(es->eventSourceType != UA_EVENTSOURCETYPE_CONNECTIONMANAGER)
            continue;
        cm = (UA_ConnectionManager*)es;
        if(UA_String_equal(&tcpString, &cm->protocol))
            break;
        cm = NULL;
    }

    if(!cm) {
        UA_LOG_WARNING(client->config.logging, UA_LOGCATEGORY_CLIENT,
                       "Could not find a TCP connection manager, unable to "
                       "listen for reverse connect");
        UA_UNLOCK(&client->clientMutex);
        return UA_STATUSCODE_BADINTERNALERROR;
    }

    client->channel.connectionManager = cm;

    UA_KeyValuePair params[3];
    bool booleanTrue = true;
    params[0].key = UA_QUALIFIEDNAME(0, "port");
    UA_Variant_setScalar(&params[0].value, &port, &UA_TYPES[UA_TYPES_UINT16]);
    params[1].key = UA_QUALIFIEDNAME(0, "address");
    UA_Variant_setArray(&params[1].value, (void *)(uintptr_t)listenHostnames,
            listenHostnamesLength, &UA_TYPES[UA_TYPES_STRING]);
    params[2].key = UA_QUALIFIEDNAME(0, "listen");
    UA_Variant_setScalar(&params[2].value, &booleanTrue, &UA_TYPES[UA_TYPES_BOOLEAN]);

    UA_KeyValueMap paramMap;
    paramMap.map = params;
    paramMap.mapSize = 3;

    UA_UNLOCK(&client->clientMutex);
    res = cm->openConnection(cm, &paramMap, client, NULL, __Client_reverseConnectCallback);
    UA_LOCK(&client->clientMutex);

    /* Opening the TCP connection failed */
    if(res != UA_STATUSCODE_GOOD) {
        UA_LOG_WARNING(client->config.logging, UA_LOGCATEGORY_CLIENT,
                       "Failed to open a listening TCP socket for reverse connect");
        res = UA_STATUSCODE_BADCONNECTIONCLOSED;
    }

    UA_UNLOCK(&client->clientMutex);
    return res;
}

/************************/
/* Close the Connection */
/************************/

void
closeSecureChannel(UA_Client *client) {
    /* If we close SecureChannel when the Session is still active, set to
     * created. Otherwise the Session would remain active until the connection
     * callback is called for the closing connection. */
    if(client->sessionState == UA_SESSIONSTATE_ACTIVATED)
        client->sessionState = UA_SESSIONSTATE_CREATED;

    /* Prevent recursion */
    if(client->channel.state == UA_SECURECHANNELSTATE_CLOSING ||
       client->channel.state == UA_SECURECHANNELSTATE_CLOSED)
        return;

    UA_LOG_DEBUG_CHANNEL(client->config.logging, &client->channel,
                         "Closing the channel");

    /* Send CLO if the SecureChannel is open */
    if(client->channel.state == UA_SECURECHANNELSTATE_OPEN) {
        UA_LOG_DEBUG_CHANNEL(client->config.logging, &client->channel,
                             "Sending the CLO message");

        UA_EventLoop *el = client->config.eventLoop;

        /* Manually set up the header (otherwise done in sendRequest) */
        UA_CloseSecureChannelRequest request;
        UA_CloseSecureChannelRequest_init(&request);
        request.requestHeader.requestHandle = ++client->requestHandle;
        request.requestHeader.timestamp = el->dateTime_now(el);
        request.requestHeader.timeoutHint = client->config.timeout;
        request.requestHeader.authenticationToken = client->authenticationToken;
        UA_SecureChannel_sendSymmetricMessage(&client->channel, ++client->requestId,
                                              UA_MESSAGETYPE_CLO, &request,
                                              &UA_TYPES[UA_TYPES_CLOSESECURECHANNELREQUEST]);
    }

    /* The connection is eventually closed in the next callback from the
     * ConnectionManager with the appropriate status code. Don't set the
     * connection closed right away! */
    UA_SecureChannel_shutdown(&client->channel, UA_SHUTDOWNREASON_CLOSE);
}

static void
sendCloseSession(UA_Client *client) {
    UA_CloseSessionRequest request;
    UA_CloseSessionRequest_init(&request);
    request.deleteSubscriptions = true;
    UA_CloseSessionResponse response;
    __Client_Service(client, &request, &UA_TYPES[UA_TYPES_CLOSESESSIONREQUEST],
                        &response, &UA_TYPES[UA_TYPES_CLOSESESSIONRESPONSE]);
    UA_CloseSessionRequest_clear(&request);
    UA_CloseSessionResponse_clear(&response);

    /* Set after sending the message to prevent immediate reoping during the
     * service call */
    client->sessionState = UA_SESSIONSTATE_CLOSING;
}

void
cleanupSession(UA_Client *client) {
    UA_NodeId_clear(&client->authenticationToken);
    client->requestHandle = 0;

#ifdef UA_ENABLE_SUBSCRIPTIONS
    /* We need to clean up the subscriptions */
    __Client_Subscriptions_clean(client);
#endif

    /* Delete outstanding async services */
    __Client_AsyncService_removeAll(client, UA_STATUSCODE_BADSESSIONCLOSED);

#ifdef UA_ENABLE_SUBSCRIPTIONS
    client->currentlyOutStandingPublishRequests = 0;
#endif

    client->sessionState = UA_SESSIONSTATE_CLOSED;
}

static void
disconnectSecureChannel(UA_Client *client, UA_Boolean sync) {
    /* Clean the DiscoveryUrl when the connection is explicitly closed */
    UA_String_clear(&client->discoveryUrl);

    /* Close the SecureChannel */
    closeSecureChannel(client);

    /* Manually set the status to closed to prevent an automatic reconnection */
    if(client->connectStatus == UA_STATUSCODE_GOOD)
        client->connectStatus = UA_STATUSCODE_BADCONNECTIONCLOSED;

    /* In the synchronous case, loop until the client has actually closed. */
    UA_EventLoop *el = client->config.eventLoop;
    if(sync && el &&
       el->state != UA_EVENTLOOPSTATE_FRESH &&
       el->state != UA_EVENTLOOPSTATE_STOPPED) {
        UA_UNLOCK(&client->clientMutex);
        while(client->channel.state != UA_SECURECHANNELSTATE_CLOSED) {
            el->run(el, 100);
        }
        UA_LOCK(&client->clientMutex);
    }

    notifyClientState(client);
}

UA_StatusCode
UA_Client_disconnectSecureChannel(UA_Client *client) {
    UA_LOCK(&client->clientMutex);
    disconnectSecureChannel(client, true);
    UA_UNLOCK(&client->clientMutex);
    return UA_STATUSCODE_GOOD;
}

UA_StatusCode
UA_Client_disconnectSecureChannelAsync(UA_Client *client) {
    UA_LOCK(&client->clientMutex);
    disconnectSecureChannel(client, false);
    UA_UNLOCK(&client->clientMutex);
    return UA_STATUSCODE_GOOD;
}

UA_StatusCode
UA_Client_disconnect(UA_Client *client) {
    UA_LOCK(&client->clientMutex);
    if(client->sessionState == UA_SESSIONSTATE_ACTIVATED)
        sendCloseSession(client);
    cleanupSession(client);
    disconnectSecureChannel(client, true);
    UA_UNLOCK(&client->clientMutex);
    return UA_STATUSCODE_GOOD;
}

static void
closeSessionCallback(UA_Client *client, void *userdata,
                     UA_UInt32 requestId, void *response) {
    UA_LOCK(&client->clientMutex);
    cleanupSession(client);
    disconnectSecureChannel(client, false);
    notifyClientState(client);
    UA_UNLOCK(&client->clientMutex);
}

UA_StatusCode
UA_Client_disconnectAsync(UA_Client *client) {
    UA_LOCK(&client->clientMutex);

    if(client->sessionState == UA_SESSIONSTATE_CLOSED ||
       client->sessionState == UA_SESSIONSTATE_CLOSING) {
        disconnectSecureChannel(client, false);
        notifyClientState(client);
        UA_UNLOCK(&client->clientMutex);
        return UA_STATUSCODE_GOOD;
    }

    /* Set before sending the message to prevent recursion */
    client->sessionState = UA_SESSIONSTATE_CLOSING;

    UA_CloseSessionRequest request;
    UA_CloseSessionRequest_init(&request);
    request.deleteSubscriptions = true;
    UA_StatusCode res =
        __Client_AsyncService(client, &request, &UA_TYPES[UA_TYPES_CLOSESESSIONREQUEST],
                              (UA_ClientAsyncServiceCallback)closeSessionCallback,
                              &UA_TYPES[UA_TYPES_CLOSESESSIONRESPONSE], NULL, NULL);
    if(res != UA_STATUSCODE_GOOD) {
        /* Sending the close request failed. Continue to close the connection
         * anyway. */
        cleanupSession(client);
        disconnectSecureChannel(client, false);
    }

    notifyClientState(client);
    UA_UNLOCK(&client->clientMutex);
    return res;
}<|MERGE_RESOLUTION|>--- conflicted
+++ resolved
@@ -149,14 +149,7 @@
     const UA_SecurityPolicySignatureAlgorithm *signAlg =
         &sp->asymmetricModule.cryptoModule.signatureAlgorithm;
 
-<<<<<<< HEAD
-    /* Prepare the clientSignature */
-    const UA_SecurityPolicySignatureAlgorithm *signAlg =
-        &sp->asymmetricModule.cryptoModule.signatureAlgorithm;
-    size_t signatureSize = signAlg->getLocalSignatureSize(channel->channelContext);
-=======
     /* Copy the signature algorithm identifier */
->>>>>>> fd10e434
     UA_StatusCode retval = UA_String_copy(&signAlg->uri, &sd->algorithm);
     if(retval != UA_STATUSCODE_GOOD)
         return retval;
@@ -188,58 +181,6 @@
 
     /* Prepare the userTokenSignature */
     if(client->config.userTokenPolicy.tokenType == UA_USERTOKENTYPE_CERTIFICATE) {
-<<<<<<< HEAD
-        UA_SignatureData *utsd = &request->userTokenSignature;
-        UA_X509IdentityToken *userIdentityToken = (UA_X509IdentityToken *)
-            request->userIdentityToken.content.decoded.data;
-
-        /* Get the correct securityPolicy for authentication */
-        UA_SecurityPolicy *utpSecurityPolicy =
-            getAuthSecurityPolicy(client, client->config.authSecurityPolicyUri);
-
-        const UA_SecurityPolicySignatureAlgorithm *utpSignAlg =
-            &utpSecurityPolicy->asymmetricModule.cryptoModule.signatureAlgorithm;
-
-        /* We need a channel context with the user certificate in order to reuse
-         * the code for signing. */
-        void *tempChannelContext;
-        retval = utpSecurityPolicy->channelModule.
-            newContext(utpSecurityPolicy, &userIdentityToken->certificateData,
-                       &tempChannelContext);
-        if(retval != UA_STATUSCODE_GOOD)
-            return UA_STATUSCODE_BADINTERNALERROR;
-
-        size_t userTokenSignatureSize = utpSignAlg->getLocalSignatureSize(tempChannelContext);
-        retval = UA_String_copy(&utpSignAlg->uri, &utsd->algorithm);
-        if(retval != UA_STATUSCODE_GOOD)
-            return retval;
-
-        retval = UA_ByteString_allocBuffer(&utsd->signature, userTokenSignatureSize);
-        if(retval != UA_STATUSCODE_GOOD)
-            return retval;
-
-        /* Allocate a temporary buffer */
-        size_t userTokenSignSize = channel->remoteCertificate.length +
-            client->serverSessionNonce.length;
-        if(dataToSignSize > MAX_DATA_SIZE)
-            return UA_STATUSCODE_BADINTERNALERROR;
-
-        UA_ByteString userTokenSign;
-        retval = UA_ByteString_allocBuffer(&userTokenSign, userTokenSignSize);
-        if(retval != UA_STATUSCODE_GOOD)
-            return retval; /* sd->signature is cleaned up with the response */
-
-        /* Create the userTokenSignature */
-        memcpy(userTokenSign.data, channel->remoteCertificate.data,
-               channel->remoteCertificate.length);
-        memcpy(userTokenSign.data + channel->remoteCertificate.length,
-               client->serverSessionNonce.data, client->serverSessionNonce.length);
-        retval = utpSignAlg->sign(tempChannelContext, &userTokenSign, &utsd->signature);
-
-        /* Clean up */
-        UA_ByteString_clear(&userTokenSign);
-        utpSecurityPolicy->channelModule.deleteContext(tempChannelContext);
-=======
         /* Get the correct securityPolicy for authentication */
         UA_SecurityPolicy *utsp =
             getAuthSecurityPolicy(client, client->config.authSecurityPolicyUri);
@@ -296,14 +237,11 @@
                client->serverSessionNonce.data, client->serverSessionNonce.length);
         retval = utpSignAlg->sign(tmpCtx, &signData, &utsd->signature);
 
-        /* Clean up */
     cleanup_utp:
         UA_ByteString_clear(&signData);
         utsp->channelModule.deleteContext(tmpCtx);
->>>>>>> fd10e434
-    }
-
-    /* Clean up */
+    }
+
  cleanup:
     UA_ByteString_clear(&dataToSign);
     return retval;
@@ -437,16 +375,10 @@
     memcpy(dataToVerify.data + lc->length, client->clientSessionNonce.data,
            client->clientSessionNonce.length);
 
-<<<<<<< HEAD
     const UA_SecurityPolicySignatureAlgorithm *signAlg =
         &sp->asymmetricModule.cryptoModule.signatureAlgorithm;
     retval = signAlg->verify(channel->channelContext, &dataToVerify,
                              &response->serverSignature.signature);
-=======
-    retval = sp->asymmetricModule.cryptoModule.signatureAlgorithm.
-        verify(channel->channelContext, &dataToVerify,
-               &response->serverSignature.signature);
->>>>>>> fd10e434
     UA_ByteString_clear(&dataToVerify);
     return retval;
 }
