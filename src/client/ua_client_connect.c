--- conflicted
+++ resolved
@@ -1448,10 +1448,6 @@
     /* Get the remote certificate.
      * Omit the remainder if an entire certificate chain was sent. */
     UA_ByteString serverCert = getLeafCertificate(asymHeader->senderCertificate);
-<<<<<<< HEAD
-    if(client->endpoint.serverCertificate.length > 0 &&
-       !UA_ByteString_equal(&client->endpoint.serverCertificate, &serverCert)) {
-=======
 
     /* If encryption is enabled, then a server certificate is defined.
      * Otherwise the creation of the SecureChannel would have failed. */
@@ -1462,7 +1458,6 @@
      * certificate was defined for the endpoint */
     if(serverCert.length > 0 &&
        !UA_String_equal(&serverCert, &client->endpoint.serverCertificate)) {
->>>>>>> 1c26a4fd
         UA_LOG_ERROR(client->config.logging, UA_LOGCATEGORY_CLIENT,
                      "The server certificate is different from the EndpointDescription");
         return UA_STATUSCODE_BADSECURITYCHECKSFAILED;
