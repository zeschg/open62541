--- conflicted
+++ resolved
@@ -122,24 +122,6 @@
     return res;
 }
 
-<<<<<<< HEAD
-=======
-UA_StatusCode
-UA_Server_getPubSubConnectionConfig(UA_Server *server, const UA_NodeId connection,
-                                    UA_PubSubConnectionConfig *config) {
-    if(!config)
-        return UA_STATUSCODE_BADINVALIDARGUMENT;
-    lockServer(server);
-    UA_PubSubConnection *currentPubSubConnection =
-        UA_PubSubConnection_findConnectionbyId(server, connection);
-    UA_StatusCode res = UA_STATUSCODE_BADNOTFOUND;
-    if(currentPubSubConnection)
-        res = UA_PubSubConnectionConfig_copy(&currentPubSubConnection->config, config);
-    unlockServer(server);
-    return res;
-}
-
->>>>>>> 4f6d0c98
 UA_PubSubConnection *
 UA_PubSubConnection_find(UA_PubSubManager *psm,
                          const UA_NodeId id) {
@@ -214,17 +196,7 @@
     if(cId)
         UA_NodeId_copy(&c->head.identifier, cId);
 
-<<<<<<< HEAD
     return UA_STATUSCODE_GOOD;
-=======
-UA_StatusCode
-UA_Server_addPubSubConnection(UA_Server *server, const UA_PubSubConnectionConfig *cc,
-                              UA_NodeId *cId) {
-    lockServer(server);
-    UA_StatusCode res = UA_PubSubConnection_create(server, cc, cId);
-    unlockServer(server);
-    return res;
->>>>>>> 4f6d0c98
 }
 
 static void
@@ -232,15 +204,9 @@
     UA_PubSubManager *psm = (UA_PubSubManager*)application;
     UA_Server *server = psm->sc.server;
     UA_PubSubConnection *c = (UA_PubSubConnection*)context;
-<<<<<<< HEAD
-    UA_LOCK(&server->serviceMutex);
+    lockServer(server);
     UA_PubSubConnection_delete(psm, c);
-    UA_UNLOCK(&server->serviceMutex);
-=======
-    lockServer(server);
-    UA_PubSubConnection_delete(server, c);
     unlockServer(server);
->>>>>>> 4f6d0c98
 }
 
 /* Clean up the PubSubConnection. If no EventLoop connection is attached we can
@@ -308,7 +274,6 @@
     UA_free(c);
 }
 
-<<<<<<< HEAD
 static void
 UA_PubSubConnection_process(UA_PubSubManager *psm, UA_PubSubConnection *c,
                             const UA_ByteString msg) {
@@ -363,20 +328,6 @@
             c->silenceErrorUntil = nowM + (UA_DateTime)(10.0 * UA_DATETIME_SEC);
         }
     }
-=======
-UA_StatusCode
-UA_Server_removePubSubConnection(UA_Server *server, const UA_NodeId connection) {
-    lockServer(server);
-    UA_PubSubConnection *psc =
-        UA_PubSubConnection_findConnectionbyId(server, connection);
-    if(!psc) {
-        unlockServer(server);
-        return UA_STATUSCODE_BADNOTFOUND;
-    }
-    UA_PubSubConnection_delete(server, psc);
-    unlockServer(server);
-    return UA_STATUSCODE_GOOD;
->>>>>>> 4f6d0c98
 }
 
 UA_StatusCode
